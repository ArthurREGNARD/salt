--- conflicted
+++ resolved
@@ -28,14 +28,9 @@
 
 # Import Salt libs
 import salt.config
-<<<<<<< HEAD
+import salt.log.setup
 from salt.ext import six
 import salt.utils.process
-=======
-import salt.log.setup
-import salt.ext.six as six
-import salt.utils
->>>>>>> b2cf1345
 import salt.transport.server
 import salt.transport.client
 import salt.exceptions
@@ -316,7 +311,6 @@
         self.assertEqual([], self.message_client_pool.message_clients)
 
 
-<<<<<<< HEAD
 class ZMQConfigTest(TestCase):
     def test_master_uri(self):
         '''
@@ -348,7 +342,7 @@
             assert salt.transport.zeromq._get_master_uri(master_ip=m_ip,
                                                          master_port=m_port,
                                                          source_port=s_port) == 'tcp://0.0.0.0:{0};{1}:{2}'.format(s_port, m_ip, m_port)
-=======
+
 class PubServerChannel(TestCase, AdaptedConfigurationTestCaseMixin):
 
     @classmethod
@@ -568,5 +562,4 @@
         server_channel.publish({'tgt_type': 'glob', 'tgt': '*', 'stop': True})
         gather.join()
         server_channel.pub_close()
-        assert len(results) == send_num, (len(results), set(expect).difference(results))
->>>>>>> b2cf1345
+        assert len(results) == send_num, (len(results), set(expect).difference(results))
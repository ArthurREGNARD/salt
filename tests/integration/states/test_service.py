# -*- coding: utf-8 -*-
'''
Tests for the service state
'''
# Import python libs
from __future__ import absolute_import, print_function, unicode_literals
import re

# Import Salt Testing libs
from tests.support.case import ModuleCase
from tests.support.helpers import destructiveTest
from tests.support.mixins import SaltReturnAssertsMixin

# Import salt libs
import salt.utils.path
import salt.utils.platform

INIT_DELAY = 5


@destructiveTest
class ServiceTest(ModuleCase, SaltReturnAssertsMixin):
    '''
    Validate the service state
    '''
    def setUp(self):
        self.service_name = 'cron'
        cmd_name = 'crontab'
        os_family = self.run_function('grains.get', ['os_family'])
        os_release = self.run_function('grains.get', ['osrelease'])
        self.stopped = False
        self.running = True
        if os_family == 'RedHat':
            self.service_name = 'crond'
        elif os_family == 'Arch':
            self.service_name = 'sshd'
            cmd_name = 'systemctl'
        elif os_family == 'MacOS':
            self.service_name = 'org.ntp.ntpd'
            if int(os_release.split('.')[1]) >= 13:
                self.service_name = 'com.apple.AirPlayXPCHelper'
            self.stopped = ''
            self.running = '[0-9]'
        elif os_family == 'Windows':
            self.service_name = 'Spooler'

        self.pre_srv_enabled = True if self.service_name in self.run_function('service.get_enabled') else False
        self.post_srv_disable = False
        if not self.pre_srv_enabled:
            self.run_function('service.enable', name=self.service_name)
            self.post_srv_disable = True

<<<<<<< HEAD
        if salt.utils.path.which(cmd_name) is None:
=======
        if os_family != 'Windows' and salt.utils.which(cmd_name) is None:
>>>>>>> 75a3b522
            self.skipTest('{0} is not installed'.format(cmd_name))

    def tearDown(self):
        if self.post_srv_disable:
            self.run_function('service.disable', name=self.service_name)

    def check_service_status(self, exp_return):
        '''
        helper method to check status of service
        '''
        check_status = self.run_function('service.status',
                                         name=self.service_name)

        try:
            if not re.match(exp_return, check_status):
                self.fail('status of service is not returning correctly')
        except TypeError:
            if check_status is not exp_return:
                self.fail('status of service is not returning correctly')

    def test_service_running(self):
        '''
        test service.running state module
        '''
        if self.run_function('service.status', name=self.service_name):
            stop_service = self.run_function('service.stop', name=self.service_name)
            self.assertTrue(stop_service)
        self.check_service_status(self.stopped)

        if salt.utils.platform.is_darwin():
            # make sure the service is enabled on macosx
            enable = self.run_function('service.enable', name=self.service_name)

        start_service = self.run_state('service.running',
                                       name=self.service_name)
        self.assertTrue(start_service)
        self.check_service_status(self.running)

    def test_service_dead(self):
        '''
        test service.dead state module
        '''
        start_service = self.run_state('service.running',
                                       name=self.service_name)
        self.assertSaltTrueReturn(start_service)
        self.check_service_status(self.running)

        ret = self.run_state('service.dead', name=self.service_name)
        self.assertSaltTrueReturn(ret)
        self.check_service_status(self.stopped)

    def test_service_dead_init_delay(self):
        '''
        test service.dead state module with init_delay arg
        '''
        start_service = self.run_state('service.running',
                                       name=self.service_name)
        self.assertSaltTrueReturn(start_service)
        self.check_service_status(self.running)

        ret = self.run_state('service.dead', name=self.service_name,
                             init_delay=INIT_DELAY)
        self.assertSaltTrueReturn(ret)
        self.check_service_status(self.stopped)<|MERGE_RESOLUTION|>--- conflicted
+++ resolved
@@ -50,11 +50,7 @@
             self.run_function('service.enable', name=self.service_name)
             self.post_srv_disable = True
 
-<<<<<<< HEAD
-        if salt.utils.path.which(cmd_name) is None:
-=======
-        if os_family != 'Windows' and salt.utils.which(cmd_name) is None:
->>>>>>> 75a3b522
+        if os_family != 'Windows' and salt.utils.path.which(cmd_name) is None:
             self.skipTest('{0} is not installed'.format(cmd_name))
 
     def tearDown(self):

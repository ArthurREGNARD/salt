# -*- coding: utf-8 -*-

# Import python libs
from __future__ import absolute_import
import os
import uuid
import hashlib
import tempfile

# Import Salt Testing libs
from salttesting.helpers import ensure_in_syspath
ensure_in_syspath('../../')

# Import salt libs
import salt.ext.six as six
import integration
import salt.utils


class CPModuleTest(integration.ModuleCase):
    '''
    Validate the cp module
    '''
    def test_get_file(self):
        '''
        cp.get_file
        '''
        tgt = os.path.join(integration.TMP, 'scene33')
        self.run_function(
                'cp.get_file',
                [
                    'salt://grail/scene33',
                    tgt,
                ])
        with salt.utils.fopen(tgt, 'r') as scene:
            data = scene.read()
            self.assertIn('KNIGHT:  They\'re nervous, sire.', data)
            self.assertNotIn('bacon', data)

    def test_get_file_templated_paths(self):
        '''
        cp.get_file
        '''
        tgt = os.path.join(integration.TMP, 'cheese')
        self.run_function(
            'cp.get_file',
            [
                'salt://{{grains.test_grain}}',
                tgt.replace('cheese', '{{grains.test_grain}}')
            ],
            template='jinja'
        )
        with salt.utils.fopen(tgt, 'r') as cheese:
            data = cheese.read()
            self.assertIn('Gromit', data)
            self.assertNotIn('bacon', data)

    def test_get_file_gzipped(self):
        '''
        cp.get_file
        '''
        tgt = os.path.join(integration.TMP, 'file.big')
        src = os.path.join(integration.FILES, 'file/base/file.big')
        with salt.utils.fopen(src, 'r') as fp_:
            data = fp_.read()
            if six.PY3:
                data = salt.utils.to_bytes(data)
            hash_str = hashlib.md5(data).hexdigest()

        self.run_function(
            'cp.get_file',
            [
                'salt://file.big',
                tgt,
            ],
            gzip=5
        )
        with salt.utils.fopen(tgt, 'r') as scene:
            data = scene.read()
            self.assertIn('KNIGHT:  They\'re nervous, sire.', data)
            self.assertNotIn('bacon', data)
            self.assertEqual(hash_str, hashlib.md5(data).hexdigest())

    def test_get_file_makedirs(self):
        '''
        cp.get_file
        '''
        tgt = os.path.join(integration.TMP, 'make/dirs/scene33')
        self.run_function(
            'cp.get_file',
            [
                'salt://grail/scene33',
                tgt,
            ],
            makedirs=True
        )
        with salt.utils.fopen(tgt, 'r') as scene:
            data = scene.read()
            self.assertIn('KNIGHT:  They\'re nervous, sire.', data)
            self.assertNotIn('bacon', data)

    def test_get_template(self):
        '''
        cp.get_template
        '''
        tgt = os.path.join(integration.TMP, 'scene33')
        self.run_function(
                'cp.get_template',
                [
                    'salt://grail/scene33',
                    tgt,
                    'spam=bacon',
                ])
        with salt.utils.fopen(tgt, 'r') as scene:
            data = scene.read()
            self.assertIn('bacon', data)
            self.assertNotIn('spam', data)

    def test_get_dir(self):
        '''
        cp.get_dir
        '''
        tgt = os.path.join(integration.TMP, 'many')
        self.run_function(
                'cp.get_dir',
                [
                    'salt://grail',
                    tgt
                ])
        self.assertIn('grail', os.listdir(tgt))
        self.assertIn('36', os.listdir(os.path.join(tgt, 'grail')))
        self.assertIn('empty', os.listdir(os.path.join(tgt, 'grail')))
        self.assertIn('scene', os.listdir(os.path.join(tgt, 'grail', '36')))

    def test_get_dir_templated_paths(self):
        '''
        cp.get_dir
        '''
        tgt = os.path.join(integration.TMP, 'many')
        self.run_function(
            'cp.get_dir',
            [
                'salt://{{grains.script}}',
                tgt.replace('many', '{{grains.alot}}')
            ]
        )
        self.assertIn('grail', os.listdir(tgt))
        self.assertIn('36', os.listdir(os.path.join(tgt, 'grail')))
        self.assertIn('empty', os.listdir(os.path.join(tgt, 'grail')))
        self.assertIn('scene', os.listdir(os.path.join(tgt, 'grail', '36')))

    def test_get_url(self):
        '''
        cp.get_url with salt:// source given
        '''
        tgt = os.path.join(integration.TMP, 'scene33')
        self.run_function(
            'cp.get_url',
            [
                'salt://grail/scene33',
                tgt,
            ])
        with salt.utils.fopen(tgt, 'r') as scene:
            data = scene.read()
            self.assertIn('KNIGHT:  They\'re nervous, sire.', data)
            self.assertNotIn('bacon', data)

<<<<<<< HEAD
    def test_get_url_makedirs(self):
        '''
        cp.get_url
        '''
        tgt = os.path.join(integration.TMP, 'make/dirs/scene33')
        self.run_function(
               'cp.get_url',
                [
                    'salt://grail/scene33',
                    tgt,
                ],
                makedirs=True
            )
        with salt.utils.fopen(tgt, 'r') as scene:
=======
    def test_get_url_dest_empty(self):
        '''
        cp.get_url with salt:// source given and destination omitted.
        '''
        ret = self.run_function(
            'cp.get_url',
            [
                'salt://grail/scene33',
            ])
        with salt.utils.fopen(ret, 'r') as scene:
>>>>>>> 2bc5dedd
            data = scene.read()
            self.assertIn('KNIGHT:  They\'re nervous, sire.', data)
            self.assertNotIn('bacon', data)

<<<<<<< HEAD
=======
    def test_get_url_no_dest(self):
        '''
        cp.get_url with salt:// source given and destination set as None
        '''
        tgt = None
        ret = self.run_function(
            'cp.get_url',
            [
                'salt://grail/scene33',
                tgt,
            ])
        self.assertIn('KNIGHT:  They\'re nervous, sire.', ret)

    def test_get_url_nonexistent_source(self):
        '''
        cp.get_url with nonexistent salt:// source given
        '''
        tgt = None
        ret = self.run_function(
            'cp.get_url',
            [
                'salt://grail/nonexistent_scene',
                tgt,
            ])
        self.assertEqual(ret, False)

>>>>>>> 2bc5dedd
    def test_get_url_https(self):
        '''
        cp.get_url with https:// source given
        '''
        tgt = os.path.join(integration.TMP, 'test_get_url_https')
        self.run_function(
            'cp.get_url',
            [
                'https://repo.saltstack.com/index.html',
                tgt,
            ])
        with salt.utils.fopen(tgt, 'r') as instructions:
            data = instructions.read()
            self.assertIn('Bootstrap', data)
            self.assertIn('Debian', data)
            self.assertIn('Windows', data)
            self.assertNotIn('AYBABTU', data)

    def test_get_url_https_dest_empty(self):
        '''
        cp.get_url with https:// source given and destination omitted.
        '''
        ret = self.run_function(
            'cp.get_url',
            [
                'https://repo.saltstack.com/index.html',
            ])
        with salt.utils.fopen(ret, 'r') as instructions:
            data = instructions.read()
            self.assertIn('Bootstrap', data)
            self.assertIn('Debian', data)
            self.assertIn('Windows', data)
            self.assertNotIn('AYBABTU', data)

    def test_get_url_https_no_dest(self):
        '''
        cp.get_url with https:// source given and destination set as None
        '''
        tgt = None
        ret = self.run_function(
            'cp.get_url',
            [
                'https://repo.saltstack.com/index.html',
                tgt,
            ])
        self.assertIn('Bootstrap', ret)
        self.assertIn('Debian', ret)
        self.assertIn('Windows', ret)
        self.assertNotIn('AYBABTU', ret)

    def test_get_url_file(self):
        '''
        cp.get_url with file:// source given
        '''
        tgt = ''
        src = os.path.join('file://', integration.FILES, 'file/base/file.big')
        ret = self.run_function(
            'cp.get_url',
            [
                src,
                tgt,
            ])
        with salt.utils.fopen(ret, 'r') as scene:
            data = scene.read()
            self.assertIn('KNIGHT:  They\'re nervous, sire.', data)
            self.assertNotIn('bacon', data)

    def test_get_url_file_no_dest(self):
        '''
        cp.get_url with file:// source given and destination set as None
        '''
        tgt = None
        src = os.path.join('file://', integration.FILES, 'file/base/file.big')
        ret = self.run_function(
            'cp.get_url',
            [
                src,
                tgt,
            ])
        self.assertIn('KNIGHT:  They\'re nervous, sire.', ret)
        self.assertNotIn('bacon', ret)

    def test_cache_file(self):
        '''
        cp.cache_file
        '''
        ret = self.run_function(
                'cp.cache_file',
                [
                    'salt://grail/scene33',
                ])
        with salt.utils.fopen(ret, 'r') as scene:
            data = scene.read()
            self.assertIn('KNIGHT:  They\'re nervous, sire.', data)
            self.assertNotIn('bacon', data)

    def test_cache_files(self):
        '''
        cp.cache_files
        '''
        ret = self.run_function(
                'cp.cache_files',
                [
                    ['salt://grail/scene33', 'salt://grail/36/scene'],
                ])
        for path in ret:
            with salt.utils.fopen(path, 'r') as scene:
                data = scene.read()
                self.assertIn('ARTHUR:', data)
                self.assertNotIn('bacon', data)

    def test_cache_master(self):
        '''
        cp.cache_master
        '''
        ret = self.run_function(
                'cp.cache_master',
                )
        for path in ret:
            self.assertTrue(os.path.exists(path))

    def test_cache_local_file(self):
        '''
        cp.cache_local_file
        '''
        src = os.path.join(integration.TMP, 'random')
        with salt.utils.fopen(src, 'w+') as fn_:
            fn_.write('foo')
        ret = self.run_function(
                'cp.cache_local_file',
                [src])
        with salt.utils.fopen(ret, 'r') as cp_:
            self.assertEqual(cp_.read(), 'foo')

    def test_list_states(self):
        '''
        cp.list_states
        '''
        ret = self.run_function(
                'cp.list_states',
                )
        self.assertIn('core', ret)
        self.assertIn('top', ret)

    def test_list_minion(self):
        '''
        cp.list_minion
        '''
        self.run_function(
                'cp.cache_file',
                [
                    'salt://grail/scene33',
                ])
        ret = self.run_function('cp.list_minion')
        found = False
        search = 'grail/scene33'
        if salt.utils.is_windows():
            search = r'grail\scene33'
        for path in ret:
            if search in path:
                found = True
        self.assertTrue(found)

    def test_is_cached(self):
        '''
        cp.is_cached
        '''
        self.run_function(
                'cp.cache_file',
                [
                    'salt://grail/scene33',
                ])
        ret1 = self.run_function(
                'cp.is_cached',
                [
                    'salt://grail/scene33',
                ])
        self.assertTrue(ret1)
        ret2 = self.run_function(
                'cp.is_cached',
                [
                    'salt://fasldkgj/poicxzbn',
                ])
        self.assertFalse(ret2)

    def test_hash_file(self):
        '''
        cp.hash_file
        '''
        sha256_hash = self.run_function(
                'cp.hash_file',
                [
                    'salt://grail/scene33',
                ])
        path = self.run_function(
                'cp.cache_file',
                [
                    'salt://grail/scene33',
                ])
        with salt.utils.fopen(path, 'r') as fn_:
            data = fn_.read()
            if six.PY3:
                data = salt.utils.to_bytes(data)
            self.assertEqual(
                sha256_hash['hsum'], hashlib.sha256(data).hexdigest())

    def test_get_file_from_env_predefined(self):
        '''
        cp.get_file
        '''
        tgt = os.path.join(integration.TMP, 'cheese')
        try:
            self.run_function('cp.get_file', ['salt://cheese', tgt])
            with salt.utils.fopen(tgt, 'r') as cheese:
                data = cheese.read()
                self.assertIn('Gromit', data)
                self.assertNotIn('Comte', data)
        finally:
            os.unlink(tgt)

    def test_get_file_from_env_in_url(self):
        tgt = os.path.join(integration.TMP, 'cheese')
        try:
            self.run_function('cp.get_file', ['salt://cheese?saltenv=prod', tgt])
            with salt.utils.fopen(tgt, 'r') as cheese:
                data = cheese.read()
                self.assertIn('Gromit', data)
                self.assertIn('Comte', data)
        finally:
            os.unlink(tgt)

    def test_push(self):
        log_to_xfer = os.path.join(tempfile.gettempdir(), uuid.uuid4().hex)
        open(log_to_xfer, 'w').close()
        try:
            self.run_function('cp.push', log_to_xfer)
            tgt_cache_file = os.path.join(
                 integration.TMP,
                'master-minion-root',
                'cache',
                'minions',
                'minion',
                'files',
                tempfile.gettempdir(),
                log_to_xfer)
            self.assertTrue(os.path.isfile(tgt_cache_file), 'File was not cached on the master')
        finally:
            os.unlink(tgt_cache_file)

if __name__ == '__main__':
    from integration import run_tests
    run_tests(CPModuleTest)<|MERGE_RESOLUTION|>--- conflicted
+++ resolved
@@ -165,7 +165,6 @@
             self.assertIn('KNIGHT:  They\'re nervous, sire.', data)
             self.assertNotIn('bacon', data)
 
-<<<<<<< HEAD
     def test_get_url_makedirs(self):
         '''
         cp.get_url
@@ -180,7 +179,10 @@
                 makedirs=True
             )
         with salt.utils.fopen(tgt, 'r') as scene:
-=======
+            data = scene.read()
+            self.assertIn('KNIGHT:  They\'re nervous, sire.', data)
+            self.assertNotIn('bacon', data)
+
     def test_get_url_dest_empty(self):
         '''
         cp.get_url with salt:// source given and destination omitted.
@@ -191,13 +193,10 @@
                 'salt://grail/scene33',
             ])
         with salt.utils.fopen(ret, 'r') as scene:
->>>>>>> 2bc5dedd
-            data = scene.read()
-            self.assertIn('KNIGHT:  They\'re nervous, sire.', data)
-            self.assertNotIn('bacon', data)
-
-<<<<<<< HEAD
-=======
+            data = scene.read()
+            self.assertIn('KNIGHT:  They\'re nervous, sire.', data)
+            self.assertNotIn('bacon', data)
+
     def test_get_url_no_dest(self):
         '''
         cp.get_url with salt:// source given and destination set as None
@@ -224,7 +223,6 @@
             ])
         self.assertEqual(ret, False)
 
->>>>>>> 2bc5dedd
     def test_get_url_https(self):
         '''
         cp.get_url with https:// source given

--- conflicted
+++ resolved
@@ -37,11 +37,7 @@
 from tests.support.paths import ScriptPathMixin, INTEGRATION_TEST_DIR, CODE_DIR, PYEXEC, SCRIPT_DIR
 
 # Import 3rd-party libs
-<<<<<<< HEAD
 from salt.ext import six
-=======
-import salt.ext.six as six
->>>>>>> dfa38613
 from salt.ext.six.moves import cStringIO  # pylint: disable=import-error
 
 STATE_FUNCTION_RUNNING_RE = re.compile(

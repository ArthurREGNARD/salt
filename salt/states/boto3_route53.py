--- conflicted
+++ resolved
@@ -634,18 +634,12 @@
             if locals().get(u) != rrset.get(u):
                 update = True
                 break
-<<<<<<< HEAD
-        if 'ResourceRecords' in rrset and ResourceRecords != sorted(rrset.get('ResourceRecords', {}),
-                key=lambda x: x['Value']):
-            update = True
-=======
         if rrset.get('ResourceRecords') is not None:
-            if ResourceRecords != sorted(rrset.get('ResourceRecords'), key=lambda x: x['Value']):
+            if ResourceRecords != sorted(rrset.get('ResourceRecords', {}), key=lambda x: x['Value']):
                 update = True
         elif (AliasTarget is not None) and (rrset.get('AliasTarget') is not None):
             if sorted(AliasTarget) != sorted(rrset.get('AliasTarget')):
                 update = True
->>>>>>> db02b1d7
 
     if not create and not update:
         ret['comment'] = ('Route 53 resource record {} with type {} is already in the desired state.'

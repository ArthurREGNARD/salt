--- conflicted
+++ resolved
@@ -48,18 +48,14 @@
         'remote': RemotePillar,
         'local': Pillar
     }.get(opts['file_client'], Pillar)
-<<<<<<< HEAD
-    return ptype(opts, grains, minion_id, saltenv, ext, functions=funcs,
-=======
     # If local pillar and we're caching, run through the cache system first
     log.info('Determining pillar cache')
     if opts['pillar_cache']:
         log.info('Compiling pillar from cache')
         log.debug('get_pillar using pillar cache with ext: {0}'.format(ext))
-        return PillarCache(opts, grains, id_, saltenv, ext=ext, functions=funcs,
+        return PillarCache(opts, grains, minion_id, saltenv, ext=ext, functions=funcs,
                 pillar=pillar, pillarenv=pillarenv)
-    return ptype(opts, grains, id_, saltenv, ext, functions=funcs,
->>>>>>> b831e0a8
+    return ptype(opts, grains, minion_id, saltenv, ext, functions=funcs,
                  pillar=pillar, pillarenv=pillarenv)
 
 

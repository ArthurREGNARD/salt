'''
Classes that manage file clients
'''
# Import python libs
import BaseHTTPServer
import contextlib
import logging
import hashlib
import os
import shutil
import stat
import string
import subprocess
import urllib2
import urlparse

# Import third-party libs
import yaml
import zmq

# Import salt libs
from salt.exceptions import MinionError
import salt.client
import salt.crypt
import salt.loader
import salt.utils
import salt.payload

log = logging.getLogger(__name__)


def get_file_client(opts):
    '''
    Read in the ``file_client`` option and return the correct type of file
    server
    '''
    try:
        return {
                'remote': RemoteClient,
                'local': LocalClient
               }.get(opts['file_client'], 'remote')(opts)
    except KeyError:
        return RemoteClient(opts)


class Client(object):
    '''
    Base class for Salt file interactions
    '''
    def __init__(self, opts):
        self.opts = opts
        self.serial = salt.payload.Serial(self.opts)

    def _check_proto(self, path):
        '''
        Make sure that this path is intended for the salt master and trim it
        '''
        if not path.startswith('salt://'):
            raise MinionError('Unsupported path: {0}'.format(path))
        return path[7:]

    def _file_local_list(self, dest):
        '''
        Helper util to return a list of files in a directory
        '''
        if os.path.isdir(dest):
            destdir = dest
        else:
            destdir = os.path.dirname(dest)

        filelist = []

        for root, dirs, files in os.walk(destdir):
            for name in files:
                path = os.path.join(root, name)
                filelist.append(path)

        return filelist

    @contextlib.contextmanager
    def _cache_loc(self, path, env='base'):
        '''
        Return the local location to cache the file, cache dirs will be made
        '''
        dest = os.path.join(
            self.opts['cachedir'],
            'files',
            env,
            path
            )
        destdir = os.path.dirname(dest)
        cumask = os.umask(stat.S_IRWXG | stat.S_IRWXO)
        if not os.path.isdir(destdir):
            os.makedirs(destdir)
        yield dest
        os.chmod(dest, stat.S_IRUSR | stat.S_IWUSR)
        os.umask(cumask)

    def cache_file(self, path, env='base'):
        '''
        Pull a file down from the file server and store it in the minion
        file cache
        '''
        return self.get_url(path, '', True, env)

    def cache_files(self, paths, env='base'):
        '''
        Download a list of files stored on the master and put them in the
        minion file cache
        '''
        ret = []
        for path in paths:
            ret.append(self.cache_file(path, env))
        return ret

    def cache_master(self, env='base'):
        '''
        Download and cache all files on a master in a specified environment
        '''
        ret = []
        for path in self.file_list(env):
            ret.append(self.cache_file('salt://{0}'.format(path), env))
        return ret

    def cache_dir(self, path, env='base'):
        '''
        Download all of the files in a subdir of the master
        '''
        ret = []
        path = self._check_proto(path)
        for fn_ in self.file_list(env):
            if fn_.startswith(path):
                local = self.cache_file('salt://{0}'.format(fn_), env)
                if not fn_.strip():
                    continue
                ret.append(local)
        return ret

    def cache_local_file(self, path, **kwargs):
        '''
        Cache a local file on the minion in the localfiles cache
        '''
        dest = os.path.join(self.opts['cachedir'], 'localfiles',
                path.lstrip('/'))
        destdir = os.path.dirname(dest)

        if not os.path.isdir(destdir):
            os.makedirs(destdir)

        shutil.copyfile(path, dest)
        return dest

    def file_local_list(self, env='base'):
        '''
        List files in the local minion files and localfiles caches
        '''
        filesdest = os.path.join(self.opts['cachedir'], 'files', env)
        localfilesdest = os.path.join(self.opts['cachedir'], 'localfiles')

        return sorted(self._file_local_list(filesdest) +
                self._file_local_list(localfilesdest))

    def file_list(self, env='base'):
        '''
        This function must be overwritten
        '''
        return []

    def is_cached(self, path, env='base'):
        '''
        Returns the full path to a file if it is cached locally on the minion
        otherwise returns a blank string
        '''
        localsfilesdest = os.path.join(
                self.opts['cachedir'], 'localfiles', path.lstrip('/'))
        filesdest = os.path.join(
                self.opts['cachedir'], 'files', env, path.lstrip('salt://'))

        if os.path.exists(filesdest):
            return filesdest
        elif os.path.exists(localsfilesdest):
            return localsfilesdest

        return ''

    def get_state(self, sls, env):
        '''
        Get a state file from the master and store it in the local minion
        cache return the location of the file
        '''
        if '.' in sls:
            sls = sls.replace('.', '/')
        for path in ['salt://' + sls + '.sls',
                     os.path.join('salt://', sls, 'init.sls')]:
            dest = self.cache_file(path, env)
            if dest:
                return dest
        return False

    def get_dir(self, path, dest='', env='base'):
        '''
        Get a directory recursively from the salt-master
        '''
        # TODO: We need to get rid of using the string lib in here
        ret = []
        # Strip trailing slash
        path = string.rstrip(self._check_proto(path), '/')
        # Break up the path into a list containing the bottom-level directory
        # (the one being recursively copied) and the directories preceding it
        separated = string.rsplit(path,'/',1)
        if len(separated) != 2:
            # No slashes in path. (This means all files in env will be copied)
            prefix = ''
        else:
            prefix = separated[0]

        # Copy files from master
        for fn_ in self.file_list(env):
            if fn_.startswith(path):
                # Remove the leading directories from path to derive
                # the relative path on the minion.
                minion_relpath = string.lstrip(fn_[len(prefix):],'/')
                ret.append(self.get_file('salt://{0}'.format(fn_),
                                         '%s/%s' % (dest,minion_relpath),
                                         True, env))
        # Replicate empty dirs from master
        for fn_ in self.file_list_emptydirs(env):
            if fn_.startswith(path):
                # Remove the leading directories from path to derive
                # the relative path on the minion.
                minion_relpath = string.lstrip(fn_[len(prefix):],'/')
                minion_mkdir = '%s/%s' % (dest,minion_relpath)
                os.makedirs(minion_mkdir)
                ret.append(minion_mkdir)
        ret.sort()
        return ret

    def get_url(self, url, dest, makedirs=False, env='base'):
        '''
        Get a single file from a URL.
        '''
        url_data = urlparse.urlparse(url)
        if url_data.scheme == 'salt':
            return self.get_file(url, dest, makedirs, env)
        if dest:
            destdir = os.path.dirname(dest)
            if not os.path.isdir(destdir):
                if makedirs:
                    os.makedirs(destdir)
                else:
                    return ''
        else:
            dest = os.path.join(
                self.opts['cachedir'],
                'extrn_files',
                env,
                os.path.join(
                    url_data.netloc,
                    os.path.relpath(url_data.path, '/'))
                )
            destdir = os.path.dirname(dest)
            if not os.path.isdir(destdir):
                os.makedirs(destdir)
        try:
            with contextlib.closing(urllib2.urlopen(url)) as srcfp:
                with open(dest, 'wb') as destfp:
                    shutil.copyfileobj(srcfp, destfp)
            return dest
        except urllib2.HTTPError, ex:
            raise MinionError('HTTP error {0} reading {1}: {3}'.format(
                    ex.code,
                    url,
                    *BaseHTTPServer.BaseHTTPRequestHandler.responses[ex.code]))
        except urllib2.URLError, ex:
            raise MinionError('Error reading {0}: {1}'.format(url, ex.reason))
        return ''


class LocalClient(Client):
    '''
    Use the local_roots option to parse a local file root
    '''
    def __init__(self, opts):
        Client.__init__(self, opts)

    def _find_file(self, path, env='base'):
        '''
        Locate the file path
        '''
        fnd = {'path': '',
               'rel': ''}
        if env not in self.opts['file_roots']:
            return fnd
        for root in self.opts['file_roots'][env]:
            full = os.path.join(root, path)
            if os.path.isfile(full):
                fnd['path'] = full
                fnd['rel'] = path
                return fnd
        return fnd

    def get_file(self, path, dest='', makedirs=False, env='base'):
        '''
        Copies a file from the local files directory and coppies it into place
        '''
        path = self._check_proto(path)
        fnd = self._find_file(path, env)
        if not fnd['path']:
            return ''
        if not dest:
<<<<<<< HEAD
            with self._cache_loc(path, env) as cache_dest:
                dest = cache_dest
=======
            dest = self._cache_loc(path, env)
>>>>>>> 5c071a73
        destdir = os.path.dirname(dest)
        if not os.path.isdir(destdir):
            if makedirs:
                os.makedirs(destdir)
            else:
                return False
        shutil.copy(fnd['path'], dest)
        return dest

    def file_list(self, env='base'):
        '''
        Return a list of files in the given environment
        '''
        ret = []
        if env not in self.opts['file_roots']:
            return ret
        for path in self.opts['file_roots'][env]:
            for root, dirs, files in os.walk(path):
                for fn in files:
                    ret.append(
                        os.path.relpath(
                            os.path.join(
                                root,
                                fn
                                ),
                            path
                            )
                        )
        return ret

    def file_list_emptydirs(self, env='base'):
        '''
        List the empty dirs in the file_roots
        '''
        ret = []
        if env not in self.opts['file_roots']:
            return ret
        for path in self.opts['file_roots'][env]:
            for root, dirs, files in os.walk(path):
                if len(dirs) == 0 and len(files) == 0:
                    ret.append(os.path.relpath(root, path))
        return ret

    def hash_file(self, path, env='base'):
        '''
        Return the hash of a file, to get the hash of a file in the file_roots
        prepend the path with salt://<file on server> otherwise, prepend the
        file with / for a local file.
        '''
        ret = {}
        try:
            path = self._check_proto(path)
        except MinionError:
            if not os.path.isfile(path):
                err = ('Specified file {0} is not present to generate '
                        'hash').format(path)
                log.warning(err)
                return ret
            else:
                with open(path, 'rb') as f:
                    ret['hsum'] = hashlib.md5(f.read()).hexdigest()
                ret['hash_type'] = 'md5'
                return ret
        path = self._find_file(path, env)['path']
        if not path:
            return {}
        ret = {}
        with open(path, 'rb') as f:
            ret['hsum'] = getattr(hashlib, self.opts['hash_type'])(
                f.read()).hexdigest()
        ret['hash_type'] = self.opts['hash_type']
        return ret

    def list_env(self, path, env='base'):
        '''
        Return a list of the files in the file server's specified environment
        '''
        return self.file_list(env)

    def master_opts(self):
        '''
        Return the master opts data
        '''
        return self.opts

    def ext_nodes(self):
        '''
        Return the metadata derived from the external nodes system on the local
        system
        '''
        if not self.opts['external_nodes']:
            return {}
        if not salt.utils.which(self.opts['external_nodes']):
            log.error(('Specified external nodes controller {0} is not'
                       ' available, please verify that it is installed'
                       '').format(self.opts['external_nodes']))
            return {}
        cmd = '{0} {1}'.format(self.opts['external_nodes'], self.opts['id'])
        ndata = yaml.safe_load(
                subprocess.Popen(
                    cmd,
                    shell=True,
                    stdout=subprocess.PIPE
                    ).communicate()[0])
        ret = {}
        if 'environment' in ndata:
            env = ndata['environment']
        else:
            env = 'base'

        if 'classes' in ndata:
            if isinstance(ndata['classes'], dict):
                ret[env] = ndata['classes'].keys()
            elif isinstance(ndata['classes'], list):
                ret[env] = ndata['classes']
            else:
                return ret
        return ret


class RemoteClient(Client):
    '''
    Interact with the salt master file server.
    '''
    def __init__(self, opts):
        Client.__init__(self, opts)
        self.auth = salt.crypt.SAuth(opts)
        self.socket = self.__get_socket()

    def __get_socket(self):
        '''
        Return the ZeroMQ socket to use
        '''
        context = zmq.Context()
        socket = context.socket(zmq.REQ)
        socket.connect(self.opts['master_uri'])
        return socket

    def get_file(self, path, dest='', makedirs=False, env='base'):
        '''
        Get a single file from the salt-master
        path must be a salt server location, aka, salt://path/to/file, if
        dest is ommited, then the downloaded file will be placed in the minion
        cache
        '''
        path = self._check_proto(path)
        payload = {'enc': 'aes'}
        load = {'path': path,
                'env': env,
                'cmd': '_serve_file'}
        fn_ = None
        if dest:
            destdir = os.path.dirname(dest)
            if not os.path.isdir(destdir):
                if makedirs:
                    os.makedirs(destdir)
                else:
                    return False
            fn_ = open(dest, 'w+')
        while True:
            if not fn_:
                load['loc'] = 0
            else:
                load['loc'] = fn_.tell()
            payload['load'] = self.auth.crypticle.dumps(load)
            self.socket.send(self.serial.dumps(payload))
            data = self.auth.crypticle.loads(self.serial.loads(self.socket.recv()))
            if not data['data']:
                if not fn_ and data['dest']:
                    # This is a 0 byte file on the master
                    with self._cache_loc(data['dest'], env) as cache_dest:
                        dest = cache_dest
                        if not os.path.exists(cache_dest):
                            with open(cache_dest, 'w+') as f:
                                f.write(data['data'])
                break
            if not fn_:
                with self._cache_loc(data['dest'], env) as cache_dest:
                    dest = cache_dest
                    fn_ = open(dest, 'w+')
            fn_.write(data['data'])
        if fn_:
            fn_.close()
        return dest

    def file_list(self, env='base'):
        '''
        List the files on the master
        '''
        payload = {'enc': 'aes'}
        load = {'env': env,
                'cmd': '_file_list'}
        payload['load'] = self.auth.crypticle.dumps(load)
        self.socket.send(self.serial.dumps(payload))
        return self.auth.crypticle.loads(self.serial.loads(self.socket.recv()))

    def file_list_emptydirs(self, env='base'):
        '''
        List the empty dirs on the master
        '''
        payload = {'enc': 'aes'}
        load = {'env': env,
                'cmd': '_file_list_emptydirs'}
        payload['load'] = self.auth.crypticle.dumps(load)
        self.socket.send(self.serial.dumps(payload))
        return self.auth.crypticle.loads(self.serial.loads(self.socket.recv()))

    def hash_file(self, path, env='base'):
        '''
        Return the hash of a file, to get the hash of a file on the salt
        master file server prepend the path with salt://<file on server>
        otherwise, prepend the file with / for a local file.
        '''
        try:
            path = self._check_proto(path)
        except MinionError:
            if not os.path.isfile(path):
                err = ('Specified file {0} is not present to generate '
                        'hash').format(path)
                log.warning(err)
                return {}
            else:
                ret = {}
                with open(path, 'rb') as f:
                    ret['hsum'] = hashlib.md5(f.read()).hexdigest()
                ret['hash_type'] = 'md5'
                return ret
        payload = {'enc': 'aes'}
        load = {'path': path,
                'env': env,
                'cmd': '_file_hash'}
        payload['load'] = self.auth.crypticle.dumps(load)
        self.socket.send(self.serial.dumps(payload))
        return self.auth.crypticle.loads(self.serial.loads(self.socket.recv()))

    def list_env(self, path, env='base'):
        '''
        Return a list of the files in the file server's specified environment
        '''
        payload = {'enc': 'aes'}
        load = {'env': env,
                'cmd': '_file_list'}
        payload['load'] = self.auth.crypticle.dumps(load)
        self.socket.send(self.serial.dumps(payload))
        return self.auth.crypticle.loads(self.serial.loads(self.socket.recv()))

    def master_opts(self):
        '''
        Return the master opts data
        '''
        payload = {'enc': 'aes'}
        load = {'cmd': '_master_opts'}
        payload['load'] = self.auth.crypticle.dumps(load)
        self.socket.send(self.serial.dumps(payload))
        return self.auth.crypticle.loads(self.serial.loads(self.socket.recv()))

    def ext_nodes(self):
        '''
        Return the metadata derived from the external nodes system on the
        master.
        '''
        payload = {'enc': 'aes'}
        load = {'cmd': '_ext_nodes',
                'id': self.opts['id']}
        payload['load'] = self.auth.crypticle.dumps(load)
        self.socket.send(self.serial.dumps(payload))
        return self.auth.crypticle.loads(self.serial.loads(self.socket.recv()))<|MERGE_RESOLUTION|>--- conflicted
+++ resolved
@@ -308,12 +308,8 @@
         if not fnd['path']:
             return ''
         if not dest:
-<<<<<<< HEAD
             with self._cache_loc(path, env) as cache_dest:
                 dest = cache_dest
-=======
-            dest = self._cache_loc(path, env)
->>>>>>> 5c071a73
         destdir = os.path.dirname(dest)
         if not os.path.isdir(destdir):
             if makedirs:

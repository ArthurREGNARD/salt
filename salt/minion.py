--- conflicted
+++ resolved
@@ -1147,7 +1147,6 @@
 
         def timeout_handler(*_):
             log.info('fire_master failed: master could not be contacted. Request timed out.')
-<<<<<<< HEAD
             return True
 
         if sync:
@@ -1155,6 +1154,7 @@
                 self._send_req_sync(load, timeout)
             except salt.exceptions.SaltReqTimeoutError:
                 log.info('fire_master failed: master could not be contacted. Request timed out.')
+                return False
             except Exception:
                 log.info('fire_master failed: {0}'.format(traceback.format_exc()))
                 return False
@@ -1162,12 +1162,6 @@
             with tornado.stack_context.ExceptionStackContext(timeout_handler):
                 self._send_req_async(load, timeout, callback=lambda f: None)  # pylint: disable=unexpected-keyword-arg
         return True
-=======
-            return False
-        except Exception:
-            log.info('fire_master failed: {0}'.format(traceback.format_exc()))
-            return False
->>>>>>> 3e6b16de
 
     def _handle_decoded_payload(self, data):
         '''

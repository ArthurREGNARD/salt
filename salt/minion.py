# -*- coding: utf-8 -*-
'''
Routines to set up a minion
'''

# Import python libs
from __future__ import print_function
import copy
import errno
import fnmatch
import hashlib
import logging
import multiprocessing
import os
import re
import salt
import signal
import sys
import threading
import time
import traceback
import types
from random import randint, shuffle

# Import third party libs
try:
    import zmq
    HAS_ZMQ = True
except ImportError:
    # Running in local, zmq not needed
    HAS_ZMQ = False

HAS_RANGE = False
try:
    import seco.range
    HAS_RANGE = True
except ImportError:
    pass

HAS_PSUTIL = False
try:
    import psutil
    HAS_PSUTIL = True
except ImportError:
    pass

HAS_RESOURCE = False
try:
    import resource
    HAS_RESOURCE = True
except ImportError:
    pass

# Import salt libs
from salt.exceptions import (
    AuthenticationError, CommandExecutionError, CommandNotFoundError,
    SaltInvocationError, SaltReqTimeoutError, SaltClientError,
    SaltSystemExit, SaltSyndicMasterError
)
import salt.client
import salt.crypt
import salt.loader
import salt.payload
import salt.utils
import salt.utils.args
import salt.utils.event
import salt.utils.minion
import salt.utils.schedule
import salt.exitcodes

from salt.defaults import DEFAULT_TARGET_DELIM
from salt._compat import string_types
from salt.utils.debug import enable_sigusr1_handler
from salt.utils.event import tagify
import salt.syspaths

log = logging.getLogger(__name__)

# To set up a minion:
# 1. Read in the configuration
# 2. Generate the function mapping dict
# 3. Authenticate with the master
# 4. Store the AES key
# 5. Connect to the publisher
# 6. Handle publications


def resolve_dns(opts):
    '''
    Resolves the master_ip and master_uri options
    '''
    ret = {}
    check_dns = True
    if opts.get('file_client', 'remote') == 'local' and check_dns:
        check_dns = False

    if check_dns is True:
        # Because I import salt.log below I need to re-import salt.utils here
        import salt.utils
        try:
            ret['master_ip'] = \
                    salt.utils.dns_check(opts['master'], True, opts['ipv6'])
        except SaltClientError:
            if opts['retry_dns']:
                while True:
                    import salt.log
                    msg = ('Master hostname: {0} not found. Retrying in {1} '
                           'seconds').format(opts['master'], opts['retry_dns'])
                    if salt.log.is_console_configured():
                        log.warn(msg)
                    else:
                        print('WARNING: {0}'.format(msg))
                    time.sleep(opts['retry_dns'])
                    try:
                        ret['master_ip'] = salt.utils.dns_check(
                            opts['master'], True, opts['ipv6']
                        )
                        break
                    except SaltClientError:
                        pass
            else:
                ret['master_ip'] = '127.0.0.1'
        except SaltSystemExit:
            err = 'Master address: {0} could not be resolved. Invalid or unresolveable address.'.format(
                opts.get('master', 'Unknown'))
            log.error(err)
            raise SaltSystemExit(code=42, msg=err)
    else:
        ret['master_ip'] = '127.0.0.1'

    if 'master_ip' in ret and 'master_ip' in opts:
        if ret['master_ip'] != opts['master_ip']:
            log.warning('Master ip address changed from {0} to {1}'.format(opts['master_ip'],
                                                                          ret['master_ip'])
            )
    ret['master_uri'] = 'tcp://{ip}:{port}'.format(ip=ret['master_ip'],
                                                   port=opts['master_port'])
    return ret


def get_proc_dir(cachedir):
    '''
    Given the cache directory, return the directory that process data is
    stored in, creating it if it doesn't exist.
    '''
    fn_ = os.path.join(cachedir, 'proc')
    if not os.path.isdir(fn_):
        # proc_dir is not present, create it
        os.makedirs(fn_)
    return fn_


def parse_args_and_kwargs(func, args, data=None):
    '''
    Wrap load_args_and_kwargs
    '''
    salt.utils.warn_until(
        'Boron',
        'salt.minion.parse_args_and_kwargs() has been renamed to '
        'salt.minion.load_args_and_kwargs(). Please change this function call '
        'before the Boron release of Salt.'
    )
    return load_args_and_kwargs(func, args, data=data)


def load_args_and_kwargs(func, args, data=None):
    '''
    Detect the args and kwargs that need to be passed to a function call, and
    check them against what was passed.
    '''
    argspec = salt.utils.get_function_argspec(func)
    _args = []
    _kwargs = {}
    invalid_kwargs = []

    for arg in args:
        if isinstance(arg, string_types):
            string_arg, string_kwarg = salt.utils.args.parse_input([arg], condition=False)  # pylint: disable=W0632
            if string_arg:
                # Don't append the version that was just derived from parse_cli
                # above, that would result in a 2nd call to
                # salt.utils.cli.yamlify_arg(), which could mangle the input.
                _args.append(arg)
            elif string_kwarg:
                salt.utils.warn_until(
                    'Boron',
                    'The list of function args and kwargs should be parsed '
                    'by salt.utils.args.parse_input() before calling '
                    'salt.minion.load_args_and_kwargs().'
                )
                if argspec.keywords or string_kwarg.keys()[0] in argspec.args:
                    # Function supports **kwargs or is a positional argument to
                    # the function.
                    _kwargs.update(string_kwarg)
                else:
                    # **kwargs not in argspec and parsed argument name not in
                    # list of positional arguments. This keyword argument is
                    # invalid.
                    invalid_kwargs.append('{0}'.format(arg))
                continue

        # if the arg is a dict with __kwarg__ == True, then its a kwarg
        elif isinstance(arg, dict) and arg.pop('__kwarg__', False) is True:
            for key, val in arg.iteritems():
                if argspec.keywords or key in argspec.args:
                    # Function supports **kwargs or is a positional argument to
                    # the function.
                    _kwargs[key] = val
                else:
                    # **kwargs not in argspec and parsed argument name not in
                    # list of positional arguments. This keyword argument is
                    # invalid.
                    invalid_kwargs.append('{0}'.format(arg))
            continue

        else:
            _args.append(arg)

    if invalid_kwargs:
        raise SaltInvocationError(
            'The following keyword arguments are not valid: {0}'
            .format(', '.join(invalid_kwargs))
        )

    if argspec.keywords and isinstance(data, dict):
        # this function accepts **kwargs, pack in the publish data
        for key, val in data.items():
            _kwargs['__pub_{0}'.format(key)] = val

    return _args, _kwargs


class SMinion(object):
    '''
    Create an object that has loaded all of the minion module functions,
    grains, modules, returners etc.  The SMinion allows developers to
    generate all of the salt minion functions and present them with these
    functions for general use.
    '''
    def __init__(self, opts):
        # Late setup of the opts grains, so we can log from the grains module
        opts['grains'] = salt.loader.grains(opts)
        self.opts = opts

        # Clean out the proc directory (default /var/cache/salt/minion/proc)
        if self.opts.get('file_client', 'remote') == 'remote':
            if isinstance(self.opts['master'], list):
                masters = self.opts['master']
                if self.opts['random_master'] is True:
                    shuffle(masters)
                for master in masters:
                    self.opts['master'] = master
                    self.opts.update(resolve_dns(opts))
                    try:
                        self.gen_modules()
                        break
                    except SaltClientError:
                        log.warning(('Attempted to authenticate with master '
                                     '{0} and failed'.format(master)))
                        continue
            else:
                if self.opts['random_master'] is True:
                    log.warning('random_master is True but there is only one master specified. Ignoring.')
                self.opts.update(resolve_dns(opts))
                self.gen_modules()
        else:
            self.gen_modules()

    def gen_modules(self):
        '''
        Load all of the modules for the minion
        '''
        self.opts['pillar'] = salt.pillar.get_pillar(
            self.opts,
            self.opts['grains'],
            self.opts['id'],
            self.opts['environment'],
        ).compile_pillar()
        self.functions = salt.loader.minion_mods(self.opts)
        self.returners = salt.loader.returners(self.opts, self.functions)
        self.states = salt.loader.states(self.opts, self.functions)
        self.rend = salt.loader.render(self.opts, self.functions)
        self.matcher = Matcher(self.opts, self.functions)
        self.functions['sys.reload_modules'] = self.gen_modules


class MinionBase(object):
    def __init__(self, opts):
        self.opts = opts

    def _init_context_and_poller(self):
        self.context = zmq.Context()
        self.poller = zmq.Poller()

    def _prepare_minion_event_system(self):
        # Prepare the minion event system
        #
        # Start with the publish socket
        self._init_context_and_poller()

        hash_type = getattr(hashlib, self.opts.get('hash_type', 'md5'))
        # Only use the first 10 chars to keep longer hashes from exceeding the
        # max socket path length.
        id_hash = hash_type(self.opts['id']).hexdigest()[:10]
        epub_sock_path = os.path.join(
            self.opts['sock_dir'],
            'minion_event_{0}_pub.ipc'.format(id_hash)
        )
        if os.path.exists(epub_sock_path):
            os.unlink(epub_sock_path)
        epull_sock_path = os.path.join(
            self.opts['sock_dir'],
            'minion_event_{0}_pull.ipc'.format(id_hash)
        )
        if os.path.exists(epull_sock_path):
            os.unlink(epull_sock_path)

        self.epub_sock = self.context.socket(zmq.PUB)

        if self.opts.get('ipc_mode', '') == 'tcp':
            epub_uri = 'tcp://127.0.0.1:{0}'.format(
                self.opts['tcp_pub_port']
            )
            epull_uri = 'tcp://127.0.0.1:{0}'.format(
                self.opts['tcp_pull_port']
            )
        else:
            epub_uri = 'ipc://{0}'.format(epub_sock_path)
            salt.utils.check_ipc_path_max_len(epub_uri)
            epull_uri = 'ipc://{0}'.format(epull_sock_path)
            salt.utils.check_ipc_path_max_len(epull_uri)

        log.debug(
            '{0} PUB socket URI: {1}'.format(
                self.__class__.__name__, epub_uri
            )
        )
        log.debug(
            '{0} PULL socket URI: {1}'.format(
                self.__class__.__name__, epull_uri
            )
        )

        # Check to make sure the sock_dir is available, create if not
        default_minion_sock_dir = os.path.join(
            salt.syspaths.SOCK_DIR,
            'minion'
        )
        minion_sock_dir = self.opts.get('sock_dir', default_minion_sock_dir)

        if not os.path.isdir(minion_sock_dir):
            # Let's try to create the directory defined on the configuration
            # file
            try:
                os.makedirs(minion_sock_dir, 0755)
            except OSError as exc:
                log.error('Could not create SOCK_DIR: {0}'.format(exc))
                # Let's not fail yet and try using the default path
                if minion_sock_dir == default_minion_sock_dir:
                    # We're already trying the default system path, stop now!
                    raise

            if not os.path.isdir(default_minion_sock_dir):
                try:
                    os.makedirs(default_minion_sock_dir, 0755)
                except OSError as exc:
                    log.error('Could not create SOCK_DIR: {0}'.format(exc))
                    # Let's stop at this stage
                    raise

        # Create the pull socket
        self.epull_sock = self.context.socket(zmq.PULL)

        # Securely bind the event sockets
        if self.opts.get('ipc_mode', '') != 'tcp':
            old_umask = os.umask(0177)
        try:
            log.info('Starting pub socket on {0}'.format(epub_uri))
            self.epub_sock.bind(epub_uri)
            log.info('Starting pull socket on {0}'.format(epull_uri))
            self.epull_sock.bind(epull_uri)
        finally:
            if self.opts.get('ipc_mode', '') != 'tcp':
                os.umask(old_umask)

    @staticmethod
    def process_schedule(minion, loop_interval):
        try:
            minion.schedule.eval()
            # Check if scheduler requires lower loop interval than
            # the loop_interval setting
            if minion.schedule.loop_interval < loop_interval:
                loop_interval = minion.schedule.loop_interval
                log.debug(
                    'Overriding loop_interval because of scheduled jobs.'
                )
        except Exception as exc:
            log.error(
                'Exception {0} occurred in scheduled job'.format(exc)
            )
        return loop_interval


class MasterMinion(object):
    '''
    Create a fully loaded minion function object for generic use on the
    master. What makes this class different is that the pillar is
    omitted, otherwise everything else is loaded cleanly.
    '''
    def __init__(
            self,
            opts,
            returners=True,
            states=True,
            rend=True,
            matcher=True,
            whitelist=None):
        self.opts = salt.config.minion_config(opts['conf_file'])
        self.opts.update(opts)
        self.whitelist = whitelist
        self.opts['grains'] = salt.loader.grains(opts)
        self.opts['pillar'] = {}
        self.mk_returners = returners
        self.mk_states = states
        self.mk_rend = rend
        self.mk_matcher = matcher
        self.gen_modules()

    def gen_modules(self):
        '''
        Load all of the modules for the minion
        '''
        self.functions = salt.loader.minion_mods(
            self.opts,
            whitelist=self.whitelist)
        if self.mk_returners:
            self.returners = salt.loader.returners(self.opts, self.functions)
        if self.mk_states:
            self.states = salt.loader.states(self.opts, self.functions)
        if self.mk_rend:
            self.rend = salt.loader.render(self.opts, self.functions)
        if self.mk_matcher:
            self.matcher = Matcher(self.opts, self.functions)
        self.functions['sys.reload_modules'] = self.gen_modules


class MultiMinion(MinionBase):
    '''
    Create a multi minion interface, this creates as many minions as are
    defined in the master option and binds each minion object to a respective
    master.
    '''
    # timeout for one of the minions to auth with a master
    MINION_CONNECT_TIMEOUT = 5

    def __init__(self, opts):
        super(MultiMinion, self).__init__(opts)

    def minions(self):
        '''
        Return a dict of minion generators bound to the tune_in method

        dict of master -> minion_mapping, the mapping contains:

            opts: options used to create the minion
            last: last auth attempt time
            auth_wait: time to wait for next auth attempt
            minion: minion object
            generator: generator function (non-blocking tune_in)
        '''
        if not isinstance(self.opts['master'], list):
            log.error(
                'Attempting to start a multimaster system with one master')
            sys.exit(salt.exitcodes.EX_GENERIC)
        ret = {}
        for master in set(self.opts['master']):
            s_opts = copy.copy(self.opts)
            s_opts['master'] = master
            ret[master] = {'opts': s_opts,
                           'last': time.time(),
                           'auth_wait': s_opts['acceptance_wait_time']}
            try:
                minion = Minion(s_opts, self.MINION_CONNECT_TIMEOUT, False)
                ret[master]['minion'] = minion
                ret[master]['generator'] = minion.tune_in_no_block()
            except SaltClientError as exc:
                log.error('Error while bringing up minion for multi-master. Is master at {0} responding?'.format(master))

        return ret

    # Multi Master Tune In
    def tune_in(self):
        '''
        Bind to the masters

        This loop will attempt to create connections to masters it hasn't connected
        to yet, but once the initial connection is made it is up to ZMQ to do the
        reconnect (don't know of an API to get the state here in salt)
        '''
        self._prepare_minion_event_system()
        self.poller.register(self.epull_sock, zmq.POLLIN)

        # Prepare the minion generators
        minions = self.minions()
        loop_interval = int(self.opts['loop_interval'])
        auth_wait = self.opts['acceptance_wait_time']
        max_wait = self.opts['acceptance_wait_time_max']

        while True:
            package = None

            socks = dict(self.poller.poll(1))
            if socks.get(self.epull_sock) == zmq.POLLIN:
                try:
                    package = self.epull_sock.recv(zmq.NOBLOCK)
                except Exception:
                    pass

            masters = minions.keys()
            shuffle(masters)
            # Do stuff per minion that we have
            for master in masters:
                minion = minions[master]
                # if we haven't connected yet, lets attempt some more.
                # make sure to keep separate auth_wait times, since these
                # are separate masters
                if 'generator' not in minion:
                    if time.time() - minion['auth_wait'] > minion['last']:
                        minion['last'] = time.time()
                        if minion['auth_wait'] < max_wait:
                            minion['auth_wait'] += auth_wait
                        try:
                            t_minion = Minion(minion['opts'], self.MINION_CONNECT_TIMEOUT, False)
                            minions[master]['minion'] = t_minion
                            minions[master]['generator'] = t_minion.tune_in_no_block()
                            minions[master]['auth_wait'] = self.opts['acceptance_wait_time']
                        except SaltClientError:
                            log.error('Error while bring up minion for multi-master. Is master {0} responding?'.format(master))
                            continue
                    else:
                        continue

                # run scheduled jobs if you have them
                loop_interval = self.process_schedule(minion['minion'], loop_interval)

                # if you have an event to handle, do it on a single minion
                # (first one to not throw an exception)
                if package:
                    try:
                        minion['minion'].handle_event(package)
                        package = None
                        self.epub_sock.send(package)
                    except Exception:
                        pass

                # have the Minion class run anything it has to run
                minion['generator'].next()


class Minion(MinionBase):
    '''
    This class instantiates a minion, runs connections for a minion,
    and loads all of the functions into the minion
    '''

    def __init__(self, opts, timeout=60, safe=True):  # pylint: disable=W0231
        '''
        Pass in the options dict
        '''
        self._running = None

        # Warn if ZMQ < 3.2
        if HAS_ZMQ:
            try:
                zmq_version_info = zmq.zmq_version_info()
            except AttributeError:
                # PyZMQ <= 2.1.9 does not have zmq_version_info, fall back to
                # using zmq.zmq_version() and build a version info tuple.
                zmq_version_info = tuple(
                    [int(x) for x in zmq.zmq_version().split('.')]
                )
            if zmq_version_info < (3, 2):
                log.warning(
                    'You have a version of ZMQ less than ZMQ 3.2! There are '
                    'known connection keep-alive issues with ZMQ < 3.2 which '
                    'may result in loss of contact with minions. Please '
                    'upgrade your ZMQ!'
                )
        # Late setup the of the opts grains, so we can log from the grains
        # module
        opts['grains'] = salt.loader.grains(opts)

        # evaluate the master to connect to and authenticate with it
        opts['master'] = self.eval_master(opts,
                                          timeout,
                                          safe)

        self.opts['pillar'] = salt.pillar.get_pillar(
            opts,
            opts['grains'],
            opts['id'],
            opts['environment'],
        ).compile_pillar()
        self.serial = salt.payload.Serial(self.opts)
        self.mod_opts = self._prep_mod_opts()
        self.functions, self.returners = self._load_modules()
        self.matcher = Matcher(self.opts, self.functions)
        self.proc_dir = get_proc_dir(opts['cachedir'])
        self.schedule = salt.utils.schedule.Schedule(
            self.opts,
            self.functions,
            self.returners)

        # add default scheduling jobs to the minions scheduler
        self.schedule.add_job({
            '__mine_interval':
            {
                'function': 'mine.update',
                'minutes': opts['mine_interval'],
                'jid_include': True,
                'maxrunning': 2
            }
        })

        # add master_alive job if enabled
        if self.opts['master_alive_interval'] > 0:
            self.schedule.add_job({
                '__master_alive':
                {
                    'function': 'status.master',
                    'seconds': opts['master_alive_interval'],
                    'jid_include': True,
                    'maxrunning': 1,
                    'kwargs': {'master_ip': self.opts['master'],
                               'connected': True}
                }
            })

        self.grains_cache = self.opts['grains']

        # store your hexid to subscribe to zmq, hash since zmq filters are prefix
        # matches this way we can avoid collisions
        self.hexid = hashlib.sha1(self.opts['id']).hexdigest()

        if 'proxy' in self.opts['pillar']:
            log.debug('I am {0} and I need to start some proxies for {1}'.format(self.opts['id'],
                                                                                 self.opts['pillar']['proxy']))
            for p in self.opts['pillar']['proxy']:
                log.debug('Starting {0} proxy.'.format(p))
                pid = os.fork()
                if pid > 0:
                    continue
                else:
                    proxyminion = salt.ProxyMinion()
                    proxyminion.start(self.opts['pillar']['proxy'][p])
                    self.clean_die(signal.SIGTERM, None)
        else:
            log.debug('I am {0} and I am not supposed to start any proxies. '
                      '(Likely not a problem)'.format(self.opts['id']))

        # __init__() from MinionBase is called in Minion.eval_master()

    def eval_master(self,
                    opts,
                    timeout=60,
                    safe=True,
                    failed=False):
        '''
        Evaluates and returns the current master address. In standard mode, just calls
        authenticate() with the given master address.

        With master_type=func evaluates the current master address from the given
        module and then calls authenticate().

        With master_type=failover takes the list of masters and loops through them.
        The first one that allows the minion to connect is used to authenticate() and
        then returned. If this function is called outside the minions initialization
        phase (for example from the minions main event-loop when a master connection
        loss was detected), 'failed' should be set to True. The current
        (possibly failed) master will then be removed from the list of masters.
        '''
        # check if master_type was altered from its default
        if opts['master_type'] != 'str':
            # check for a valid keyword
            if opts['master_type'] == 'func':
                # split module and function and try loading the module
                mod, fun = opts['master'].split('.')
                try:
                    master_mod = salt.loader.raw_mod(opts, mod, fun)
                    if not master_mod:
                        raise TypeError
                    # we take whatever the module returns as master address
                    opts['master'] = master_mod[mod + '.' + fun]()
                except TypeError:
                    msg = ('Failed to evaluate master address from '
                           'module \'{0}\''.format(opts['master']))
                    log.error(msg)
                    sys.exit(salt.exitcodes.EX_GENERIC)
                log.info('Evaluated master from module: {0}'.format(master_mod))

            # if failover is set, master has to be of type list
            elif opts['master_type'] == 'failover':
                if isinstance(opts['master'], list):
                    log.info('Got list of available master addresses:'
                             ' {0}'.format(opts['master']))
                    if opts['master_shuffle']:
                        shuffle(opts['master'])

                # if failed=True, the minion was previously connected
                # we're probably called from the minions main-event-loop
                # because a master connection loss was detected. remove
                # the possibly failed master from the list of masters.
                elif failed:
                    log.info('Removing possibly failed master {0} from list of'
                             ' masters'.format(opts['master']))
                    # create new list of master with the possibly failed one removed
                    opts['master'] = [x for x in opts['master_list'] if opts['master'] != x]

                else:
                    msg = ('master_type set to \'failover\' but \'master\' '
                           'is not of type list but of type '
                           '{0}'.format(type(opts['master'])))
                    log.error(msg)
                    sys.exit(salt.exitcodes.EX_GENERIC)
            else:
                msg = ('Invalid keyword \'{0}\' for variable '
                       '\'master_type\''.format(opts['master_type']))
                log.error(msg)
                sys.exit(salt.exitcodes.EX_GENERIC)

        # if we have a list of masters, loop through them and be
        # happy with the first one that allows us to connect
        if isinstance(opts['master'], list):
            conn = False
            # shuffle the masters and then loop through them
            local_masters = copy.copy(opts['master'])

            for master in local_masters:
                opts['master'] = master
                opts.update(resolve_dns(opts))
                super(Minion, self).__init__(opts)

                # on first run, update self.opts with the whole master list
                # to enable a minion to re-use old masters if they get fixed
                if 'master_list' not in self.opts:
                    self.opts['master_list'] = local_masters

                try:
                    if self.authenticate(timeout, safe) != 'full':
                        conn = True
                        break
                except SaltClientError:
                    msg = ('Master {0} could not be reached, trying '
                           'next master (if any)'.format(opts['master']))
                    log.info(msg)
                    continue

            if not conn:
                self.connected = False
                msg = ('No master could be reached or all masters denied '
                       'the minions connection attempt.')
                log.error(msg)
            else:
                self.connected = True
                return opts['master']

        # single master sign in
        else:
            opts.update(resolve_dns(opts))
            super(Minion, self).__init__(opts)
            if self.authenticate(timeout, safe) == 'full':
                self.connected = False
                msg = ('master {0} rejected the minions connection because too '
                       'many minions are already connected.'.format(opts['master']))
                log.error(msg)
                sys.exit(salt.exitcodes.EX_GENERIC)
            else:
                self.connected = True
                return opts['master']

    def _prep_mod_opts(self):
        '''
        Returns a copy of the opts with key bits stripped out
        '''
        mod_opts = {}
        for key, val in self.opts.items():
            if key == 'logger':
                continue
            mod_opts[key] = val
        return mod_opts

    def _load_modules(self, force_refresh=False):
        '''
        Return the functions and the returners loaded up from the loader
        module
        '''
        # if this is a *nix system AND modules_max_memory is set, lets enforce
        # a memory limit on module imports
        # this feature ONLY works on *nix like OSs (resource module doesn't work on windows)
        modules_max_memory = False
        if self.opts.get('modules_max_memory', -1) > 0 and HAS_PSUTIL and HAS_RESOURCE:
            log.debug('modules_max_memory set, enforcing a maximum of {0}'.format(self.opts['modules_max_memory']))
            modules_max_memory = True
            old_mem_limit = resource.getrlimit(resource.RLIMIT_AS)
            rss, vms = psutil.Process(os.getpid()).get_memory_info()
            mem_limit = rss + vms + self.opts['modules_max_memory']
            resource.setrlimit(resource.RLIMIT_AS, (mem_limit, mem_limit))
        elif self.opts.get('modules_max_memory', -1) > 0:
            if not HAS_PSUTIL:
                log.error('Unable to enforce modules_max_memory because psutil is missing')
            if not HAS_RESOURCE:
                log.error('Unable to enforce modules_max_memory because resource is missing')

        self.opts['grains'] = salt.loader.grains(self.opts, force_refresh)
        functions = salt.loader.minion_mods(self.opts)
        returners = salt.loader.returners(self.opts, functions)

        # we're done, reset the limits!
        if modules_max_memory is True:
            resource.setrlimit(resource.RLIMIT_AS, old_mem_limit)

        return functions, returners

    def _fire_master(self, data=None, tag=None, events=None, pretag=None):
        '''
        Fire an event on the master, or drop message if unable to send.
        '''
        load = {'id': self.opts['id'],
                'cmd': '_minion_event',
                'pretag': pretag,
                'tok': self.tok}
        if events:
            load['events'] = events
        elif data and tag:
            load['data'] = data
            load['tag'] = tag
        elif not data and tag:
            load['data'] = {}
            load['tag'] = tag

        else:
            return
        channel = salt.transport.Channel.factory(self.opts)
        try:
            result = channel.send(load)
        except AuthenticationError:
            log.info("AES key changed, re-authenticating")
            self.authenticate()
        except SaltReqTimeoutError:
            log.info("Master failed to respond. Preforming re-authenticating")
            self.authenticate()
        except Exception:
            log.info("fire_master failed: {0}".format(traceback.format_exc()))

    def _handle_payload(self, payload):
        '''
        Takes a payload from the master publisher and does whatever the
        master wants done.
        '''
        {'aes': self._handle_aes,
         'pub': self._handle_pub,
         'clear': self._handle_clear}[payload['enc']](payload['load'],
                                                      payload['sig'] if 'sig' in payload else None)

    def _handle_aes(self, load, sig=None):
        '''
        Takes the AES encrypted load, checks the signature if pub signatures
        are turned on, decrypts it, and runs the encapsulated instructions
        '''
        # Verify that the signature is valid
        master_pubkey_path = os.path.join(self.opts['pki_dir'], 'minion_master.pub')

        if sig and self.functions['config.get']('sign_pub_messages'):
            if not salt.crypt.verify_signature(master_pubkey_path, load, sig):
                raise AuthenticationError('Message signature failed to validate.')

        try:
            data = self.crypticle.loads(load)
        except AuthenticationError:
            # decryption of the payload failed, try to re-auth but wait
            # random seconds if set in config with random_reauth_delay
            if 'random_reauth_delay' in self.opts:
                reauth_delay = randint(0, float(self.opts['random_reauth_delay']))
                # This mitigates the issue wherein a long-running job might not return
                # on a master key rotation. However, new commands issued during the re-auth
                # splay period will still fail to return.
                if not salt.utils.minion.running(self.opts):
                    log.debug('Waiting {0} seconds to re-authenticate'.format(reauth_delay))
                    time.sleep(reauth_delay)
                else:
                    log.warning('Ignoring re-auth delay because jobs are running')

            self.authenticate()
            data = self.crypticle.loads(load)

        # Verify that the publication is valid
        if 'tgt' not in data or 'jid' not in data or 'fun' not in data \
           or 'arg' not in data:
            return
        # Verify that the publication applies to this minion

        # It's important to note that the master does some pre-processing
        # to determine which minions to send a request to. So for example,
        # a "salt -G 'grain_key:grain_val' test.ping" will invoke some
        # pre-processing on the master and this minion should not see the
        # publication if the master does not determine that it should.

        if 'tgt_type' in data:
            match_func = getattr(self.matcher,
                                 '{0}_match'.format(data['tgt_type']), None)
            if match_func is None:
                return
            if data['tgt_type'] in ('grain', 'grain_pcre', 'pillar'):
                delimiter = data.get('delimiter', DEFAULT_TARGET_DELIM)
                if not match_func(data['tgt'], delimiter=delimiter):
                    return
            elif not match_func(data['tgt']):
                return
        else:
            if not self.matcher.glob_match(data['tgt']):
                return
        # If the minion does not have the function, don't execute,
        # this prevents minions that could not load a minion module
        # from returning a predictable exception
        #if data['fun'] not in self.functions:
        #    return
        if 'user' in data:
            log.info(
                'User {0[user]} Executing command {0[fun]} with jid '
                '{0[jid]}'.format(data)
            )
        else:
            log.info(
                'Executing command {0[fun]} with jid {0[jid]}'.format(data)
            )
        log.debug('Command details {0}'.format(data))
        self._handle_decoded_payload(data)

    def _handle_pub(self, load):
        '''
        Handle public key payloads
        '''
        pass

    def _handle_clear(self, load):
        '''
        Handle un-encrypted transmissions
        '''
        pass

    def _handle_decoded_payload(self, data):
        '''
        Override this method if you wish to handle the decoded data
        differently.
        '''
        if isinstance(data['fun'], string_types):
            if data['fun'] == 'sys.reload_modules':
                self.functions, self.returners = self._load_modules()
                self.schedule.functions = self.functions
                self.schedule.returners = self.returners
        if isinstance(data['fun'], tuple) or isinstance(data['fun'], list):
            target = Minion._thread_multi_return
        else:
            target = Minion._thread_return
        # We stash an instance references to allow for the socket
        # communication in Windows. You can't pickle functions, and thus
        # python needs to be able to reconstruct the reference on the other
        # side.
        instance = self
        if self.opts['multiprocessing']:
            if sys.platform.startswith('win'):
                # let python reconstruct the minion on the other side if we're
                # running on windows
                instance = None
            process = multiprocessing.Process(
                target=target, args=(instance, self.opts, data)
            )
        else:
            process = threading.Thread(
                target=target, args=(instance, self.opts, data),
                name=data['jid']
            )
        process.start()
        if not sys.platform.startswith('win'):
            process.join()

    @classmethod
    def _thread_return(cls, minion_instance, opts, data):
        '''
        This method should be used as a threading target, start the actual
        minion side execution.
        '''
        # this seems awkward at first, but it's a workaround for Windows
        # multiprocessing communication.
        if not minion_instance:
            minion_instance = cls(opts)
        fn_ = os.path.join(minion_instance.proc_dir, data['jid'])
        if opts['multiprocessing']:
            salt.utils.daemonize_if(opts)

        salt.utils.appendproctitle(data['jid'])

        sdata = {'pid': os.getpid()}
        sdata.update(data)
        log.info('Starting a new job with PID {0}'.format(sdata['pid']))
        with salt.utils.fopen(fn_, 'w+b') as fp_:
            fp_.write(minion_instance.serial.dumps(sdata))
        ret = {'success': False}
        function_name = data['fun']
        if function_name in minion_instance.functions:
            try:
                func = minion_instance.functions[data['fun']]
                args, kwargs = load_args_and_kwargs(
                    func,
                    data['arg'],
                    data)
                sys.modules[func.__module__].__context__['retcode'] = 0
                return_data = func(*args, **kwargs)
                if isinstance(return_data, types.GeneratorType):
                    ind = 0
                    iret = {}
                    for single in return_data:
                        if isinstance(single, dict) and isinstance(iret, dict):
                            iret.update(single)
                        else:
                            if not iret:
                                iret = []
                            iret.append(single)
                        tag = tagify([data['jid'], 'prog', opts['id'], str(ind)], 'job')
                        event_data = {'return': single}
                        minion_instance._fire_master(event_data, tag)
                        ind += 1
                    ret['return'] = iret
                else:
                    ret['return'] = return_data
                ret['retcode'] = sys.modules[func.__module__].__context__.get(
                    'retcode',
                    0
                )
                ret['success'] = True
            except CommandNotFoundError as exc:
                msg = 'Command required for {0!r} not found'.format(
                    function_name
                )
                log.debug(msg, exc_info=True)
                ret['return'] = '{0}: {1}'.format(msg, exc)
                ret['out'] = 'nested'
            except CommandExecutionError as exc:
                log.error(
                    'A command in {0!r} had a problem: {1}'.format(
                        function_name,
                        exc
                    ),
                    exc_info_on_loglevel=logging.DEBUG
                )
                ret['return'] = 'ERROR: {0}'.format(exc)
                ret['out'] = 'nested'
            except SaltInvocationError as exc:
                log.error(
                    'Problem executing {0!r}: {1}'.format(
                        function_name,
                        exc
                    ),
                    exc_info_on_loglevel=logging.DEBUG
                )
                ret['return'] = 'ERROR executing {0!r}: {1}'.format(
                    function_name, exc
                )
                ret['out'] = 'nested'
            except TypeError as exc:
                trb = traceback.format_exc()
                aspec = salt.utils.get_function_argspec(
                    minion_instance.functions[data['fun']]
                )
                msg = ('TypeError encountered executing {0}: {1}. See '
                       'debug log for more info.  Possibly a missing '
                       'arguments issue:  {2}').format(function_name,
                                                       exc,
                                                       aspec)
                log.warning(msg, exc_info_on_loglevel=logging.DEBUG)
                ret['return'] = msg
                ret['out'] = 'nested'
            except Exception:
                msg = 'The minion function caused an exception'
                log.warning(msg, exc_info_on_loglevel=logging.DEBUG)
                ret['return'] = '{0}: {1}'.format(msg, traceback.format_exc())
                ret['out'] = 'nested'
        else:
            ret['return'] = '{0!r} is not available.'.format(function_name)
            ret['out'] = 'nested'

        ret['jid'] = data['jid']
        ret['fun'] = data['fun']
        ret['fun_args'] = data['arg']
        if 'master_id' in data:
            ret['master_id'] = data['master_id']
        minion_instance._return_pub(ret)
        if data['ret']:
            if 'ret_config' in data:
                ret['ret_config'] = data['ret_config']
            ret['id'] = opts['id']
            for returner in set(data['ret'].split(',')):
                try:
                    minion_instance.returners['{0}.returner'.format(
                        returner
                    )](ret)
                except Exception as exc:
                    log.error(
                        'The return failed for job {0} {1}'.format(
                        data['jid'],
                        exc
                        )
                    )
                    log.error(traceback.format_exc())

    @classmethod
    def _thread_multi_return(cls, minion_instance, opts, data):
        '''
        This method should be used as a threading target, start the actual
        minion side execution.
        '''
        salt.utils.appendproctitle(data['jid'])
        # this seems awkward at first, but it's a workaround for Windows
        # multiprocessing communication.
        if not minion_instance:
            minion_instance = cls(opts)
        ret = {
            'return': {},
            'success': {},
        }
        for ind in range(0, len(data['fun'])):
            ret['success'][data['fun'][ind]] = False
            try:
                func = minion_instance.functions[data['fun'][ind]]
                args, kwargs = load_args_and_kwargs(
                    func,
                    data['arg'][ind],
                    data)
                ret['return'][data['fun'][ind]] = func(*args, **kwargs)
                ret['success'][data['fun'][ind]] = True
            except Exception as exc:
                trb = traceback.format_exc()
                log.warning(
                    'The minion function caused an exception: {0}'.format(
                        exc
                    )
                )
                ret['return'][data['fun'][ind]] = trb
            ret['jid'] = data['jid']
            ret['fun'] = data['fun']
            ret['fun_args'] = data['arg']
        minion_instance._return_pub(ret)
        if data['ret']:
            if 'ret_config' in data:
                ret['ret_config'] = data['ret_config']
            for returner in set(data['ret'].split(',')):
                ret['id'] = opts['id']
                try:
                    minion_instance.returners['{0}.returner'.format(
                        returner
                    )](ret)
                except Exception as exc:
                    log.error(
                        'The return failed for job {0} {1}'.format(
                        data['jid'],
                        exc
                        )
                    )

    def _return_pub(self, ret, ret_cmd='_return'):
        '''
        Return the data from the executed command to the master server
        '''
        jid = ret.get('jid', ret.get('__jid__'))
        fun = ret.get('fun', ret.get('__fun__'))
        if self.opts['multiprocessing']:
            fn_ = os.path.join(self.proc_dir, jid)
            if os.path.isfile(fn_):
                try:
                    os.remove(fn_)
                except (OSError, IOError):
                    # The file is gone already
                    pass
        log.info('Returning information for job: {0}'.format(jid))
        channel = salt.transport.Channel.factory(self.opts)
        if ret_cmd == '_syndic_return':
            load = {'cmd': ret_cmd,
                    'id': self.opts['id'],
                    'jid': jid,
                    'fun': fun,
                    'load': ret.get('__load__')}
            load['return'] = {}
            for key, value in ret.items():
                if key.startswith('__'):
                    continue
                load['return'][key] = value
        else:
            load = {'cmd': ret_cmd,
                    'id': self.opts['id']}
            for key, value in ret.items():
                load[key] = value

        if 'out' in ret:
            if isinstance(ret['out'], string_types):
                load['out'] = ret['out']
            else:
                log.error('Invalid outputter {0}. This is likely a bug.'
                          .format(ret['out']))
        else:
            try:
                oput = self.functions[fun].__outputter__
            except (KeyError, AttributeError, TypeError):
                pass
            else:
                if isinstance(oput, string_types):
                    load['out'] = oput
        if self.opts['cache_jobs']:
            # Local job cache has been enabled
            fn_ = os.path.join(
                self.opts['cachedir'],
                'minion_jobs',
                load['jid'],
                'return.p')
            jdir = os.path.dirname(fn_)
            if not os.path.isdir(jdir):
                os.makedirs(jdir)
            salt.utils.fopen(fn_, 'w+b').write(self.serial.dumps(ret))
        try:
            ret_val = channel.send(load)
        except SaltReqTimeoutError:
            msg = ('The minion failed to return the job information for job '
                   '{0}. This is often due to the master being shut down or '
                   'overloaded. If the master is running consider increasing '
                   'the worker_threads value.').format(jid)
            log.warn(msg)
            return ''

        log.trace('ret_val = {0}'.format(ret_val))
        return ret_val

    def _state_run(self):
        '''
        Execute a state run based on information set in the minion config file
        '''
        if self.opts['startup_states']:
            data = {'jid': 'req', 'ret': self.opts.get('ext_job_cache', '')}
            if self.opts['startup_states'] == 'sls':
                data['fun'] = 'state.sls'
                data['arg'] = [self.opts['sls_list']]
            elif self.opts['startup_states'] == 'top':
                data['fun'] = 'state.top'
                data['arg'] = [self.opts['top_file']]
            else:
                data['fun'] = 'state.highstate'
                data['arg'] = []
            self._handle_decoded_payload(data)

    def _refresh_grains_watcher(self, refresh_interval_in_minutes):
        '''
        Create a loop that will fire a pillar refresh to inform a master about a change in the grains of this minion
        :param refresh_interval_in_minutes:
        :return: None
        '''
        if '__update_grains' not in self.opts.get('schedule', {}):
            if 'schedule' not in self.opts:
                self.opts['schedule'] = {}
            self.opts['schedule'].update({
                '__update_grains':
                    {
                        'function': 'event.fire',
                        'args': [{}, 'grains_refresh'],
                        'minutes': refresh_interval_in_minutes
                    }
            })

    def _set_tcp_keepalive(self):
        if hasattr(zmq, 'TCP_KEEPALIVE'):
            self.socket.setsockopt(
                zmq.TCP_KEEPALIVE, self.opts['tcp_keepalive']
            )
            self.socket.setsockopt(
                zmq.TCP_KEEPALIVE_IDLE, self.opts['tcp_keepalive_idle']
            )
            self.socket.setsockopt(
                zmq.TCP_KEEPALIVE_CNT, self.opts['tcp_keepalive_cnt']
            )
            self.socket.setsockopt(
                zmq.TCP_KEEPALIVE_INTVL, self.opts['tcp_keepalive_intvl']
            )

    def _set_reconnect_ivl(self):
        recon_delay = self.opts['recon_default']

        if self.opts['recon_randomize']:
            recon_delay = randint(self.opts['recon_default'],
                                  self.opts['recon_default'] + self.opts['recon_max']
                          )

            log.debug("Generated random reconnect delay between '{0}ms' and '{1}ms' ({2})".format(
                self.opts['recon_default'],
                self.opts['recon_default'] + self.opts['recon_max'],
                recon_delay)
            )

        log.debug("Setting zmq_reconnect_ivl to '{0}ms'".format(recon_delay))
        self.socket.setsockopt(zmq.RECONNECT_IVL, recon_delay)

    def _set_reconnect_ivl_max(self):
        if hasattr(zmq, 'RECONNECT_IVL_MAX'):
            log.debug("Setting zmq_reconnect_ivl_max to '{0}ms'".format(
                self.opts['recon_default'] + self.opts['recon_max'])
            )

            self.socket.setsockopt(
                zmq.RECONNECT_IVL_MAX, self.opts['recon_max']
            )

    def _set_ipv4only(self):
        if self.opts['ipv6'] is True and hasattr(zmq, 'IPV4ONLY'):
            # IPv6 sockets work for both IPv6 and IPv4 addresses
            self.socket.setsockopt(zmq.IPV4ONLY, 0)

    def _fire_master_minion_start(self):
        # Send an event to the master that the minion is live
        self._fire_master(
            'Minion {0} started at {1}'.format(
            self.opts['id'],
            time.asctime()
            ),
            'minion_start'
        )
        # dup name spaced event
        self._fire_master(
            'Minion {0} started at {1}'.format(
            self.opts['id'],
            time.asctime()
            ),
            tagify([self.opts['id'], 'start'], 'minion'),
        )

    def _setsockopts(self):
        if self.opts['zmq_filtering']:
            # TODO: constants file for "broadcast"
            self.socket.setsockopt(zmq.SUBSCRIBE, 'broadcast')
            self.socket.setsockopt(zmq.SUBSCRIBE, self.hexid)
        else:
            self.socket.setsockopt(zmq.SUBSCRIBE, '')

        self.socket.setsockopt(zmq.IDENTITY, self.opts['id'])
        self._set_ipv4only()
        self._set_reconnect_ivl_max()
        self._set_tcp_keepalive()

    @property
    def master_pub(self):
        '''
        Return the master publish port
        '''
        return 'tcp://{ip}:{port}'.format(ip=self.opts['master_ip'],
                                          port=self.publish_port)

    def authenticate(self, timeout=60, safe=True):
        '''
        Authenticate with the master, this method breaks the functional
        paradigm, it will update the master information from a fresh sign
        in, signing in can occur as often as needed to keep up with the
        revolving master AES key.
        '''
        log.debug(
            'Attempting to authenticate with the Salt Master at {0}'.format(
                self.opts['master_ip']
            )
        )
        auth = salt.crypt.Auth(self.opts)
        self.tok = auth.gen_token('salt')
        acceptance_wait_time = self.opts['acceptance_wait_time']
        acceptance_wait_time_max = self.opts['acceptance_wait_time_max']
        if not acceptance_wait_time_max:
            acceptance_wait_time_max = acceptance_wait_time

        while True:
            creds = auth.sign_in(timeout, safe)
            if creds == 'full':
                return creds
            elif creds != 'retry':
                log.info('Authentication with master at {0} successful!'.format(self.opts['master_ip']))
                break
            log.info('Waiting for minion key to be accepted by the master.')
            if acceptance_wait_time:
                log.info('Waiting {0} seconds before retry.'.format(acceptance_wait_time))
                time.sleep(acceptance_wait_time)
            if acceptance_wait_time < acceptance_wait_time_max:
                acceptance_wait_time += acceptance_wait_time
                log.debug('Authentication wait time is {0}'.format(acceptance_wait_time))

        self.aes = creds['aes']
        if self.opts.get('syndic_master_publish_port'):
            self.publish_port = self.opts.get('syndic_master_publish_port')
        else:
            self.publish_port = creds['publish_port']
        self.crypticle = salt.crypt.Crypticle(self.opts, self.aes)

    def module_refresh(self, force_refresh=False):
        '''
        Refresh the functions and returners.
        '''
        self.functions, self.returners = self._load_modules(force_refresh)
        self.schedule.functions = self.functions
        self.schedule.returners = self.returners

    def pillar_refresh(self, force_refresh=False):
        '''
        Refresh the pillar
        '''
        self.opts['pillar'] = salt.pillar.get_pillar(
            self.opts,
            self.opts['grains'],
            self.opts['id'],
            self.opts['environment'],
        ).compile_pillar()
        self.module_refresh(force_refresh)

    def manage_schedule(self, package):
        '''
        Refresh the functions and returners.
        '''
        tag, data = salt.utils.event.MinionEvent.unpack(package)
        func = data.get('func', None)
        name = data.get('name', None)
        schedule = data.get('schedule', None)
        where = data.get('where', None)

        if func == 'delete':
            self.schedule.delete_job(name)
        elif func == 'add':
            self.schedule.add_job(schedule)
        elif func == 'modify':
            self.schedule.modify_job(name, schedule, where)
        elif func == 'enable':
            self.schedule.enable_schedule()
        elif func == 'disable':
            self.schedule.disable_schedule()
        elif func == 'enable_job':
            self.schedule.enable_job(name, where)
        elif func == 'run_job':
            self.schedule.run_job(name, where)
        elif func == 'disable_job':
            self.schedule.disable_job(name, where)
        elif func == 'reload':
            self.schedule.reload(schedule)

    def environ_setenv(self, package):
        '''
        Set the salt-minion main process environment according to
        the data contained in the minion event data
        '''
        tag, data = salt.utils.event.MinionEvent.unpack(package)
        environ = data.get('environ', None)
        if environ is None:
            return False
        false_unsets = data.get('false_unsets', False)
        clear_all = data.get('clear_all', False)
        import salt.modules.environ as mod_environ
        return mod_environ.setenv(environ, false_unsets, clear_all)

    def clean_die(self, signum, frame):
        '''
        Python does not handle the SIGTERM cleanly, if it is signaled exit
        the minion process cleanly
        '''
        self._running = False
        exit(0)

    def _pre_tune(self):
        '''
        Set the minion running flag and issue the appropriate warnings if
        the minion cannot be started or is already running
        '''
        if self._running is None:
            self._running = True
        elif self._running is False:
            log.error(
                'This {0} was scheduled to stop. Not running '
                '{0}.tune_in()'.format(self.__class__.__name__)
            )
            return
        elif self._running is True:
            log.error(
                'This {0} is already running. Not running '
                '{0}.tune_in()'.format(self.__class__.__name__)
            )
            return

        try:
            log.info(
                '{0} is starting as user \'{1}\''.format(
                    self.__class__.__name__,
                    salt.utils.get_user()
                )
            )
        except Exception as err:
            # Only windows is allowed to fail here. See #3189. Log as debug in
            # that case. Else, error.
            log.log(
                salt.utils.is_windows() and logging.DEBUG or logging.ERROR,
                'Failed to get the user who is starting {0}'.format(
                    self.__class__.__name__
                ),
                exc_info=err
            )

    def handle_event(self, package):
        '''
        Handle an event from the epull_sock (all local minion events)
        '''
        log.debug('Handling event {0!r}'.format(package))
        if package.startswith('module_refresh'):
            self.module_refresh()
        elif package.startswith('pillar_refresh'):
            self.pillar_refresh()
        elif package.startswith('manage_schedule'):
            self.manage_schedule(package)
        elif package.startswith('grains_refresh'):
            if self.grains_cache != self.opts['grains']:
                self.pillar_refresh(force_refresh=True)
                self.grains_cache = self.opts['grains']
        elif package.startswith('environ_setenv'):
            self.environ_setenv(package)
        elif package.startswith('fire_master'):
            tag, data = salt.utils.event.MinionEvent.unpack(package)
            log.debug('Forwarding master event tag={tag}'.format(tag=data['tag']))
            self._fire_master(data['data'], data['tag'], data['events'], data['pretag'])
        elif package.startswith('__master_disconnected'):
            tag, data = salt.utils.event.MinionEvent.unpack(package)
            # if the master disconnect event is for a different master, raise an exception
            if data['master'] != self.opts['master']:
                raise Exception()
            if self.connected:
                # we are not connected anymore
                self.connected = False
                # modify the scheduled job to fire only on reconnect
                schedule = {
                   'function': 'status.master',
                   'seconds': self.opts['master_alive_interval'],
                   'jid_include': True,
                   'maxrunning': 2,
                   'kwargs': {'master_ip': self.opts['master'],
                              'connected': False}
                }
                self.schedule.modify_job(name='__master_alive',
                                         schedule=schedule)

                log.info('Connection to master {0} lost'.format(self.opts['master']))

                if self.opts['master_type'] == 'failover':
                    log.info('Trying to tune in to next master from master-list')

                    # if eval_master finds a new master for us, self.connected
                    # will be True again on successfull master authentication
                    self.opts['master'] = self.eval_master(opts=self.opts,
                                                           failed=True)
                    if self.connected:
                        # re-init the subsystems to work with the new master
                        log.info('Re-initialising subsystems for new '
                                 'master {0}'.format(self.opts['master']))
                        del self.socket
                        del self.context
                        del self.poller
                        self._init_context_and_poller()
                        self.socket = self.context.socket(zmq.SUB)
                        self._set_reconnect_ivl()
                        self._setsockopts()
                        self.socket.connect(self.master_pub)
                        self.poller.register(self.socket, zmq.POLLIN)
                        self.poller.register(self.epull_sock, zmq.POLLIN)
                        self._fire_master_minion_start()
                        log.info('Minion is ready to receive requests!')

                        # update scheduled job to run with the new master addr
                        schedule = {
                           'function': 'status.master',
                           'seconds': self.opts['master_alive_interval'],
                           'jid_include': True,
                           'maxrunning': 2,
                           'kwargs': {'master_ip': self.opts['master'],
                                      'connected': True}
                        }
                        self.schedule.modify_job(name='__master_alive',
                                                 schedule=schedule)

        elif package.startswith('__master_connected'):
            # handle this event only once. otherwise it will polute the log
            if not self.connected:
                log.info('Connection to master {0} re-established'.format(self.opts['master']))
                self.connected = True
                # modify the __master_alive job to only fire,
                # if the connection is lost again
                schedule = {
                   'function': 'status.master',
                   'seconds': self.opts['master_alive_interval'],
                   'jid_include': True,
                   'maxrunning': 2,
                   'kwargs': {'master_ip': self.opts['master'],
                              'connected': True}
                }

                self.schedule.modify_job(name='__master_alive',
                                         schedule=schedule)

    # Main Minion Tune In
    def tune_in(self):
        '''
        Lock onto the publisher. This is the main event loop for the minion
        :rtype : None
        '''
        self._pre_tune()

        # Properly exit if a SIGTERM is signalled
        signal.signal(signal.SIGTERM, self.clean_die)

        log.debug('Minion {0!r} trying to tune in'.format(self.opts['id']))

        self._prepare_minion_event_system()

        self.socket = self.context.socket(zmq.SUB)

        self._set_reconnect_ivl()
        self._setsockopts()

        self.socket.connect(self.master_pub)
        self.poller.register(self.socket, zmq.POLLIN)
        self.poller.register(self.epull_sock, zmq.POLLIN)

        self._fire_master_minion_start()
        log.info('Minion is ready to receive requests!')

        # Make sure to gracefully handle SIGUSR1
        enable_sigusr1_handler()

        # Make sure to gracefully handle CTRL_LOGOFF_EVENT
        salt.utils.enable_ctrl_logoff_handler()

        # On first startup execute a state run if configured to do so
        self._state_run()

        loop_interval = int(self.opts['loop_interval'])

        try:
            if self.opts['grains_refresh_every']:  # If exists and is not zero. In minutes, not seconds!
                if self.opts['grains_refresh_every'] > 1:
                    log.debug(
                        'Enabling the grains refresher. Will run every {0} minutes.'.format(
                            self.opts['grains_refresh_every'])
                    )
                else:  # Clean up minute vs. minutes in log message
                    log.debug(
                        'Enabling the grains refresher. Will run every {0} minute.'.format(
                            self.opts['grains_refresh_every'])

                    )
                self._refresh_grains_watcher(
                    abs(self.opts['grains_refresh_every'])
                )
        except Exception as exc:
            log.error(
                'Exception occurred in attempt to initialize grain refresh routine during minion tune-in: {0}'.format(
                    exc)
            )

        ping_interval = self.opts.get('ping_interval', 0) * 60
        ping_at = None

        while self._running is True:
            loop_interval = self.process_schedule(self, loop_interval)
            try:
                socks = self._do_poll(loop_interval)

                if ping_interval > 0:
                    if socks or not ping_at:
                        ping_at = time.time() + ping_interval
                    if ping_at < time.time():
                        log.debug('Ping master')
                        self._fire_master('ping', 'minion_ping')
                        ping_at = time.time() + ping_interval

                self._do_socket_recv(socks)

                # Check the event system
                if socks.get(self.epull_sock) == zmq.POLLIN:
                    package = self.epull_sock.recv(zmq.NOBLOCK)
                    try:
                        self.handle_event(package)
                        self.epub_sock.send(package)
                    except Exception:
                        log.debug('Exception while handling events', exc_info=True)
                    # Add an extra fallback in case a forked process leeks through
                    multiprocessing.active_children()

            except zmq.ZMQError as exc:
                # The interrupt caused by python handling the
                # SIGCHLD. Throws this error with errno == EINTR.
                # Nothing to receive on the zmq socket throws this error
                # with EAGAIN.
                # Both are safe to ignore
                if exc.errno != errno.EAGAIN and exc.errno != errno.EINTR:
                    log.critical('Unexpected ZMQError while polling minion',
                                 exc_info=True)
                continue
            except SaltClientError:
                raise
            except Exception:
                log.critical(
                    'An exception occurred while polling the minion',
                    exc_info=True
                )

    def tune_in_no_block(self):
        '''
        Executes the tune_in sequence but omits extra logging and the
        management of the event bus assuming that these are handled outside
        the tune_in sequence
        '''

        self._pre_tune()
        self._init_context_and_poller()

        self.socket = self.context.socket(zmq.SUB)

        self._setsockopts()

        self.socket.connect(self.master_pub)
        self.poller.register(self.socket, zmq.POLLIN)

        self._fire_master_minion_start()

        loop_interval = int(self.opts['loop_interval'])

        # On first startup execute a state run if configured to do so
        self._state_run()

        while self._running is True:
            try:
                socks = self._do_poll(loop_interval)
                self._do_socket_recv(socks)
                # Check the event system
            except zmq.ZMQError:
                # If a zeromq error happens recover
                yield True
            except Exception:
                log.critical(
                    'An exception occurred while polling the minion',
                    exc_info=True
                )
            yield True

    def _do_poll(self, loop_interval):
        log.trace('Check main poller timeout {0}'.format(loop_interval))
        return dict(self.poller.poll(
            loop_interval * 1000)
        )

    def _do_socket_recv(self, socks):
        if socks.get(self.socket) == zmq.POLLIN:
            # topic filtering is done at the zmq level, so we just strip it
            messages = self.socket.recv_multipart(zmq.NOBLOCK)
            messages_len = len(messages)
            # if it was one message, then its old style
            if messages_len == 1:
                payload = self.serial.loads(messages[0])
            # 2 includes a header which says who should do it
            elif messages_len == 2:
                payload = self.serial.loads(messages[1])
            else:
                raise Exception(('Invalid number of messages ({0}) in zeromq pub'
                                 'message from master').format(len(messages_len)))

            log.trace('Handling payload')
            self._handle_payload(payload)

    def destroy(self):
        '''
        Tear down the minion
        '''
        self._running = False
        if getattr(self, 'poller', None) is not None:
            if isinstance(self.poller.sockets, dict):
                for socket in self.poller.sockets.keys():
                    if socket.closed is False:
                        socket.close()
                    self.poller.unregister(socket)
            else:
                for socket in self.poller.sockets:
                    if socket[0].closed is False:
                        socket[0].close()
                    self.poller.unregister(socket[0])

        if hasattr(self, 'epub_sock') and self.epub_sock.closed is False:
            self.epub_sock.close()
        if hasattr(self, 'epull_sock') and self.epull_sock.closed is False:
            self.epull_sock.close()
        if hasattr(self, 'socket') and self.socket.closed is False:
            self.socket.close()
        if hasattr(self, 'context') and self.context.closed is False:
            self.context.term()

    def __del__(self):
        self.destroy()


class Syndic(Minion):
    '''
    Make a Syndic minion, this minion will use the minion keys on the
    master to authenticate with a higher level master.
    '''
    def __init__(self, opts, **kwargs):
        self._syndic_interface = opts.get('interface')
        self._syndic = True
        # force auth_safemode True because Syndic don't support autorestart
        opts['auth_safemode'] = True
        opts['loop_interval'] = 1
        super(Syndic, self).__init__(opts, **kwargs)
        self.mminion = salt.minion.MasterMinion(opts)

    def _handle_aes(self, load, sig=None):
        '''
        Takes the AES encrypted load, decrypts it, and runs the encapsulated
        instructions
        '''
        # If the AES authentication has changed, re-authenticate
        try:
            data = self.crypticle.loads(load)
        except AuthenticationError:
            self.authenticate()
            data = self.crypticle.loads(load)
        # Verify that the publication is valid
        if 'tgt' not in data or 'jid' not in data or 'fun' not in data \
           or 'arg' not in data:
            return
        data['to'] = int(data['to']) - 1
        if 'user' in data:
            log.debug(
                'User {0[user]} Executing syndic command {0[fun]} with '
                'jid {0[jid]}'.format(
                    data
                )
            )
        else:
            log.debug(
                'Executing syndic command {0[fun]} with jid {0[jid]}'.format(
                    data
                )
            )
        log.debug('Command details: {0}'.format(data))
        self._handle_decoded_payload(data)

    def _handle_decoded_payload(self, data):
        '''
        Override this method if you wish to handle the decoded data
        differently.
        '''
        self.syndic_cmd(data)

    def syndic_cmd(self, data):
        '''
        Take the now clear load and forward it on to the client cmd
        '''
        # Set up default tgt_type
        if 'tgt_type' not in data:
            data['tgt_type'] = 'glob'
        kwargs = {}

        # if a master_id is in the data, add it to publish job
        if 'master_id' in data:
            kwargs['master_id'] = data['master_id']

        # Send out the publication
        self.local.pub(data['tgt'],
                       data['fun'],
                       data['arg'],
                       data['tgt_type'],
                       data['ret'],
                       data['jid'],
                       data['to'],
<<<<<<< HEAD
                       **kwargs)
=======
                       {'user': data.get('user', '')})
>>>>>>> f3b5f122

    def _setsockopts(self):
        # no filters for syndication masters, unless we want to maintain a
        # list of all connected minions and update the filter
        self.socket.setsockopt(zmq.SUBSCRIBE, '')
        self.socket.setsockopt(zmq.IDENTITY, self.opts['id'])

        self._set_reconnect_ivl_max()
        self._set_tcp_keepalive()
        self._set_ipv4only()

    def _fire_master_syndic_start(self):
        # Send an event to the master that the minion is live
        self._fire_master(
            'Syndic {0} started at {1}'.format(
            self.opts['id'],
            time.asctime()
            ),
            'syndic_start'
        )
        self._fire_master(
            'Syndic {0} started at {1}'.format(
            self.opts['id'],
            time.asctime()
            ),
            tagify([self.opts['id'], 'start'], 'syndic'),
        )

    def tune_in_no_block(self):
        '''
        Executes the tune_in sequence but omits extra logging and the
        management of the event bus assuming that these are handled outside
        the tune_in sequence
        '''
        # Instantiate the local client
        self.local = salt.client.get_local_client(self.opts['_minion_conf_file'])
        self.local.event.subscribe('')

        self._init_context_and_poller()

        self.socket = self.context.socket(zmq.SUB)

        self._setsockopts()

        self.socket.connect(self.master_pub)
        self.poller.register(self.socket, zmq.POLLIN)

        loop_interval = int(self.opts['loop_interval'])

        self._fire_master_syndic_start()

        while True:
            try:
                socks = dict(self.poller.poll(loop_interval * 1000))
                if socks.get(self.socket) == zmq.POLLIN:
                    self._process_cmd_socket()
            except zmq.ZMQError:
                yield True
            except Exception:
                log.critical(
                    'An exception occurred while polling the minion',
                    exc_info=True
                )
            yield True

    # Syndic Tune In
    def tune_in(self):
        '''
        Lock onto the publisher. This is the main event loop for the syndic
        '''
        # Instantiate the local client
        self.local = salt.client.get_local_client(self.opts['_minion_conf_file'])
        self.local.event.subscribe('')
        self.local.opts['interface'] = self._syndic_interface

        signal.signal(signal.SIGTERM, self.clean_die)
        log.debug('Syndic {0!r} trying to tune in'.format(self.opts['id']))

        self._init_context_and_poller()

        # Start with the publish socket
        # Share the poller with the event object
        self.socket = self.context.socket(zmq.SUB)

        self._setsockopts()

        self.socket.connect(self.master_pub)
        self.poller.register(self.socket, zmq.POLLIN)
        # Send an event to the master that the minion is live
        self._fire_master_syndic_start()

        # Make sure to gracefully handle SIGUSR1
        enable_sigusr1_handler()

        loop_interval = int(self.opts['loop_interval'])
        self._reset_event_aggregation()
        while True:
            try:
                # Do all the maths in seconds
                timeout = loop_interval
                if self.event_forward_timeout is not None:
                    timeout = min(timeout,
                                  self.event_forward_timeout - time.time())
                if timeout >= 0:
                    log.trace('Polling timeout: %f', timeout)
                    socks = dict(self.poller.poll(timeout * 1000))
                else:
                    # This shouldn't really happen.
                    # But there's no harm being defensive
                    log.warning('Negative timeout in syndic main loop')
                    socks = {}
                if socks.get(self.socket) == zmq.POLLIN:
                    self._process_cmd_socket()
                if socks.get(self.local.event.sub) == zmq.POLLIN:
                    self._process_event_socket()
                if self.event_forward_timeout is not None and \
                        self.event_forward_timeout < time.time():
                    self._forward_events()
            # We don't handle ZMQErrors like the other minions
            # I've put explicit handling around the receive calls
            # in the process_*_socket methods. If we see any other
            # errors they may need some kind of handling so log them
            # for now.
            except Exception:
                log.critical(
                    'An exception occurred while polling the syndic',
                    exc_info=True
                )

    def _process_cmd_socket(self):
        try:
            messages = self.socket.recv_multipart(zmq.NOBLOCK)
            messages_len = len(messages)
            idx = None
            if messages_len == 1:
                idx = 0
            elif messages_len == 2:
                idx = 1
            else:
                raise SaltSyndicMasterError('Syndication master received message of invalid len ({0}/2)'.format(messages_len))

            payload = self.serial.loads(messages[idx])
        except zmq.ZMQError as e:
            # Swallow errors for bad wakeups or signals needing processing
            if e.errno != errno.EAGAIN and e.errno != errno.EINTR:
                raise
        log.trace('Handling payload')
        self._handle_payload(payload)

    def _reset_event_aggregation(self):
        self.jids = {}
        self.raw_events = []
        self.event_forward_timeout = None

    def _process_event_socket(self):
        tout = time.time() + self.opts['syndic_max_event_process_time']
        while tout > time.time():
            try:
                event = self.local.event.get_event_noblock()
            except zmq.ZMQError as e:
                # EAGAIN indicates no more events at the moment
                # EINTR some kind of signal maybe someone trying
                # to get us to quit so escape our timeout
                if e.errno == errno.EAGAIN or e.errno == errno.EINTR:
                    break
                raise
            log.trace('Got event {0}'.format(event['tag']))
            if self.event_forward_timeout is None:
                self.event_forward_timeout = (
                        time.time() + self.opts['syndic_event_forward_timeout']
                        )
            if salt.utils.is_jid(event['tag']) and 'return' in event['data']:
                if 'jid' not in event['data']:
                    # Not a job return
                    continue
                jdict = self.jids.setdefault(event['tag'], {})
                if not jdict:
                    jdict['__fun__'] = event['data'].get('fun')
                    jdict['__jid__'] = event['data']['jid']
                    jdict['__load__'] = {}
                    fstr = '{0}.get_jid'.format(self.opts['master_job_cache'])
                    jdict['__load__'].update(
                        self.mminion.returners[fstr](event['data']['jid'])
                        )
                if 'master_id' in event['data']:
                    jdict['master_id'] = event['data']['master_id']
                jdict[event['data']['id']] = event['data']['return']
            else:
                # Add generic event aggregation here
                if 'retcode' not in event['data']:
                    self.raw_events.append(event)

    def _forward_events(self):
        log.trace('Forwarding events')
        if self.raw_events:
            self._fire_master(events=self.raw_events,
                              pretag=tagify(self.opts['id'], base='syndic'),
                              )
        for jid in self.jids:
            self._return_pub(self.jids[jid], '_syndic_return')
        self._reset_event_aggregation()

    def destroy(self):
        '''
        Tear down the syndic minion
        '''
        # We borrowed the local clients poller so give it back before
        # it's destroyed. Reset the local poller reference.
        self.poller = None
        super(Syndic, self).destroy()
        if hasattr(self, 'local'):
            del self.local


class MultiSyndic(MinionBase):
    '''
    Make a MultiSyndic minion, this minion will handle relaying jobs and returns from
    all minions connected to it to the list of masters it is connected to.

    Note: jobs will be returned best-effort to the requesting master. This also means
    (since we are using zmq) that if a job was fired and the master disconnects
    between the publish and return, that the return will end up in a zmq buffer
    in this Syndic headed to that original master.

    In addition, since these classes all seem to use a mix of blocking and non-blocking
    calls (with varying timeouts along the way) this daemon does not handle failure well,
    it will (under most circumstances) stall the daemon for ~60s attempting to re-auth
    with the down master
    '''
    # time to connect to upstream master
    SYNDIC_CONNECT_TIMEOUT = 5

    def __init__(self, opts):
        opts['loop_interval'] = 1
        super(MultiSyndic, self).__init__(opts)
        self.mminion = salt.minion.MasterMinion(opts)

        # create all of the syndics you need
        self.master_syndics = {}
        for master in set(self.opts['master']):
            s_opts = copy.copy(self.opts)
            s_opts['master'] = master
            self.master_syndics[master] = {'opts': s_opts,
                                           'auth_wait': s_opts['acceptance_wait_time'],
                                           'dead_until': 0}
            self._connect_to_master(master)

    # TODO: do we need all of this?
    def _connect_to_master(self, master):
        '''
        Attempt to connect to master, including back-off for each one

        return boolean of wether you connected or not
        '''
        if master not in self.master_syndics:
            log.error('Unable to connect to {0}, not in the list of masters'.format(master))
            return False

        minion = self.master_syndics[master]
        # if we need to be dead for a while, stay that way
        if minion['dead_until'] > time.time():
            return False

        if time.time() - minion['auth_wait'] > minion.get('last', 0):
            try:
                t_minion = Syndic(minion['opts'],
                                  timeout=self.SYNDIC_CONNECT_TIMEOUT,
                                  safe=False,
                                  )

                self.master_syndics[master]['syndic'] = t_minion
                self.master_syndics[master]['generator'] = t_minion.tune_in_no_block()
                self.master_syndics[master]['auth_wait'] = self.opts['acceptance_wait_time']
                self.master_syndics[master]['dead_until'] = 0

                return True
            except SaltClientError:
                log.error('Error while bring up minion for multi-syndic. Is master {0} responding?'.format(master))
                # re-use auth-wait as backoff for syndic
                minion['dead_until'] = time.time() + minion['auth_wait']
                if minion['auth_wait'] < self.opts['acceptance_wait_time_max']:
                    minion['auth_wait'] += self.opts['acceptance_wait_time']
        return False

    def _call_syndic(self, func, args=(), kwargs=None, master_id=None):
        '''
        Wrapper to call a given func on a syndic, best effort to get the one you asked for
        '''
        if kwargs is None:
            kwargs = {}
        for master, syndic_dict in self.iter_master_options(master_id):
            if 'syndic' not in syndic_dict:
                continue
            if syndic_dict['dead_until'] > time.time():
                log.error('Unable to call {0} on {1}, that syndic is dead for now'.format(func, master_id))
                continue
            try:
                getattr(syndic_dict['syndic'], func)(*args, **kwargs)
                return
            except SaltClientError:
                log.error('Unable to call {0} on {1}, trying another...'.format(func, master_id))
                # re-use auth-wait as backoff for syndic
                syndic_dict['dead_until'] = time.time() + syndic_dict['auth_wait']
                if syndic_dict['auth_wait'] < self.opts['acceptance_wait_time_max']:
                    syndic_dict['auth_wait'] += self.opts['acceptance_wait_time']
                continue
        log.critical('Unable to call {0} on any masters!'.format(func))

    def iter_master_options(self, master_id=None):
        '''
        Iterate (in order) over your options for master
        '''
        masters = self.master_syndics.keys()
        shuffle(masters)
        if master_id not in self.master_syndics:
            master_id = masters.pop(0)
        else:
            masters.remove(master_id)

        while True:
            yield master_id, self.master_syndics[master_id]
            if len(masters) == 0:
                break
            master_id = masters.pop(0)

    def _reset_event_aggregation(self):
        self.jids = {}
        self.raw_events = []
        self.event_forward_timeout = None

    # Syndic Tune In
    def tune_in(self):
        '''
        Lock onto the publisher. This is the main event loop for the syndic
        '''
        # Instantiate the local client
        self.local = salt.client.get_local_client(self.opts['_minion_conf_file'])
        self.local.event.subscribe('')

        log.debug('MultiSyndic {0!r} trying to tune in'.format(self.opts['id']))

        # Share the poller with the event object
        self.poller = self.local.event.poller

        # Make sure to gracefully handle SIGUSR1
        enable_sigusr1_handler()

        loop_interval = int(self.opts['loop_interval'])
        self._reset_event_aggregation()
        while True:
            try:
                # Do all the maths in seconds
                timeout = loop_interval
                if self.event_forward_timeout is not None:
                    timeout = min(timeout,
                                  self.event_forward_timeout - time.time())
                if timeout >= 0:
                    log.trace('Polling timeout: %f', timeout)
                    socks = dict(self.poller.poll(timeout * 1000))
                else:
                    # This shouldn't really happen.
                    # But there's no harm being defensive
                    log.warning('Negative timeout in syndic main loop')
                    socks = {}
                # check all of your master_syndics, have them do their thing
                for master_id, syndic_dict in self.master_syndics.iteritems():
                    # if not connected, lets try
                    if 'generator' not in syndic_dict:
                        # if we couldn't connect, lets try later
                        if not self._connect_to_master(master_id):
                            continue
                    syndic_dict['generator'].next()

                # events
                if socks.get(self.local.event.sub) == zmq.POLLIN:
                    self._process_event_socket()

                if self.event_forward_timeout is not None and \
                        self.event_forward_timeout < time.time():
                    self._forward_events()
            # We don't handle ZMQErrors like the other minions
            # I've put explicit handling around the receive calls
            # in the process_*_socket methods. If we see any other
            # errors they may need some kind of handling so log them
            # for now.
            except Exception:
                log.critical(
                    'An exception occurred while polling the syndic',
                    exc_info=True
                )

    def _process_event_socket(self):
        tout = time.time() + self.opts['syndic_max_event_process_time']
        while tout > time.time():
            try:
                event = self.local.event.get_event_noblock()
            except zmq.ZMQError as e:
                # EAGAIN indicates no more events at the moment
                # EINTR some kind of signal maybe someone trying
                # to get us to quit so escape our timeout
                if e.errno == errno.EAGAIN or e.errno == errno.EINTR:
                    break
                raise
            log.trace('Got event {0}'.format(event['tag']))
            if self.event_forward_timeout is None:
                self.event_forward_timeout = (
                        time.time() + self.opts['syndic_event_forward_timeout']
                        )
            if salt.utils.is_jid(event['tag']) and 'return' in event['data']:
                if 'jid' not in event['data']:
                    # Not a job return
                    continue
                jdict = self.jids.setdefault(event['tag'], {})
                if not jdict:
                    jdict['__fun__'] = event['data'].get('fun')
                    jdict['__jid__'] = event['data']['jid']
                    jdict['__load__'] = {}
                    fstr = '{0}.get_jid'.format(self.opts['master_job_cache'])
                    jdict['__load__'].update(
                        self.mminion.returners[fstr](event['data']['jid'])
                        )
                if 'master_id' in event['data']:
                    # __'s to make sure it doesn't print out on the master cli
                    jdict['__master_id__'] = event['data']['master_id']
                jdict[event['data']['id']] = event['data']['return']
            else:
                # Add generic event aggregation here
                if 'retcode' not in event['data']:
                    self.raw_events.append(event)

    def _forward_events(self):
        log.trace('Forwarding events')
        if self.raw_events:
            self._call_syndic('_fire_master',
                              kwargs={'events': self.raw_events,
                                      'pretag': tagify(self.opts['id'], base='syndic')},
                              )
        for jid, jid_ret in self.jids.iteritems():
            self._call_syndic('_return_pub', args=(jid_ret, '_syndic_return'), master_id=jid_ret.get('__master_id__'))

        self._reset_event_aggregation()


class Matcher(object):
    '''
    Use to return the value for matching calls from the master
    '''
    def __init__(self, opts, functions=None):
        self.opts = opts
        self.functions = functions

    def confirm_top(self, match, data, nodegroups=None):
        '''
        Takes the data passed to a top file environment and determines if the
        data matches this minion
        '''
        matcher = 'compound'
        if not data:
            log.error('Received bad data when setting the match from the top '
                      'file')
            return False
        for item in data:
            if isinstance(item, dict):
                if 'match' in item:
                    matcher = item['match']
        if hasattr(self, matcher + '_match'):
            funcname = '{0}_match'.format(matcher)
            if matcher == 'nodegroup':
                return getattr(self, funcname)(match, nodegroups)
            return getattr(self, funcname)(match)
        else:
            log.error('Attempting to match with unknown matcher: {0}'.format(
                matcher
            ))
            return False

    def glob_match(self, tgt):
        '''
        Returns true if the passed glob matches the id
        '''
        if not isinstance(tgt, str):
            return False

        return fnmatch.fnmatch(self.opts['id'], tgt)

    def pcre_match(self, tgt):
        '''
        Returns true if the passed pcre regex matches
        '''
        return bool(re.match(tgt, self.opts['id']))

    def list_match(self, tgt):
        '''
        Determines if this host is on the list
        '''
        if isinstance(tgt, string_types):
            tgt = tgt.split(',')
        return bool(self.opts['id'] in tgt)

    def grain_match(self, tgt, delimiter=DEFAULT_TARGET_DELIM):
        '''
        Reads in the grains glob match
        '''
        log.debug('grains target: {0}'.format(tgt))
        if delimiter not in tgt:
            log.error('Got insufficient arguments for grains match '
                      'statement from master')
            return False
        return salt.utils.subdict_match(
            self.opts['grains'], tgt, delimiter=delimiter
        )

    def grain_pcre_match(self, tgt, delimiter=DEFAULT_TARGET_DELIM):
        '''
        Matches a grain based on regex
        '''
        log.debug('grains pcre target: {0}'.format(tgt))
        if delimiter not in tgt:
            log.error('Got insufficient arguments for grains pcre match '
                      'statement from master')
            return False
        return salt.utils.subdict_match(self.opts['grains'], tgt,
                                        delimiter=delimiter, regex_match=True)

    def data_match(self, tgt):
        '''
        Match based on the local data store on the minion
        '''
        if self.functions is None:
            self.functions = salt.loader.minion_mods(self.opts)
        comps = tgt.split(':')
        if len(comps) < 2:
            return False
        val = self.functions['data.getval'](comps[0])
        if val is None:
            # The value is not defined
            return False
        if isinstance(val, list):
            # We are matching a single component to a single list member
            for member in val:
                if fnmatch.fnmatch(str(member).lower(), comps[1].lower()):
                    return True
            return False
        if isinstance(val, dict):
            if comps[1] in val:
                return True
            return False
        return bool(fnmatch.fnmatch(
            val,
            comps[1],
        ))

    def pillar_match(self, tgt, delimiter=DEFAULT_TARGET_DELIM):
        '''
        Reads in the pillar glob match
        '''
        log.debug('pillar target: {0}'.format(tgt))
        if delimiter not in tgt:
            log.error('Got insufficient arguments for pillar match '
                      'statement from master')
            return False
        return salt.utils.subdict_match(
            self.opts['pillar'], tgt, delimiter=delimiter
        )

    def ipcidr_match(self, tgt):
        '''
        Matches based on ip address or CIDR notation
        '''
        num_parts = len(tgt.split('/'))
        if num_parts > 2:
            # Target is not valid CIDR
            return False
        elif num_parts == 2:
            # Target is CIDR
            return salt.utils.network.in_subnet(
                tgt,
                addrs=self.opts['grains'].get('ipv4', [])
            )
        else:
            # Target is an IPv4 address
            import socket
            try:
                socket.inet_aton(tgt)
            except socket.error:
                # Not a valid IPv4 address
                return False
            else:
                return tgt in self.opts['grains'].get('ipv4', [])

    def range_match(self, tgt):
        '''
        Matches based on range cluster
        '''
        if HAS_RANGE:
            range_ = seco.range.Range(self.opts['range_server'])
            try:
                return self.opts['grains']['fqdn'] in range_.expand(tgt)
            except seco.range.RangeException as exc:
                log.debug('Range exception in compound match: {0}'.format(exc))
                return False
        return False

    def compound_match(self, tgt):
        '''
        Runs the compound target check
        '''
        if not isinstance(tgt, string_types):
            log.debug('Compound target received that is not a string')
            return False
        ref = {'G': 'grain',
               'P': 'grain_pcre',
               'I': 'pillar',
               'L': 'list',
               'S': 'ipcidr',
               'E': 'pcre'}
        if HAS_RANGE:
            ref['R'] = 'range'
        results = []
        opers = ['and', 'or', 'not', '(', ')']
        tokens = tgt.split()
        for match in tokens:
            # Try to match tokens from the compound target, first by using
            # the 'G, X, I, L, S, E' matcher types, then by hostname glob.
            if '@' in match and match[1] == '@':
                comps = match.split('@')
                matcher = ref.get(comps[0])
                if not matcher:
                    # If an unknown matcher is called at any time, fail out
                    return False
                results.append(
                    str(
                        getattr(self, '{0}_match'.format(matcher))(
                            '@'.join(comps[1:])
                        )
                    )
                )
            elif match in opers:
                # We didn't match a target, so append a boolean operator or
                # subexpression
                if results or match in ['(', ')']:
                    if match == 'not':
                        if results[-1] == 'and':
                            pass
                        elif results[-1] == 'or':
                            pass
                        else:
                            results.append('and')
                    results.append(match)
                else:
                    # seq start with oper, fail
                    if match not in ['(', ')']:
                        return False
            else:
                # The match is not explicitly defined, evaluate it as a glob
                results.append(str(self.glob_match(match)))
        results = ' '.join(results)
        try:
            return eval(results)  # pylint: disable=W0123
        except Exception:
            log.error('Invalid compound target: {0} for results: {1}'.format(tgt, results))
            return False
        return False

    def nodegroup_match(self, tgt, nodegroups):
        '''
        This is a compatibility matcher and is NOT called when using
        nodegroups for remote execution, but is called when the nodegroups
        matcher is used in states
        '''
        if tgt in nodegroups:
            return self.compound_match(
                salt.utils.minions.nodegroup_comp(tgt, nodegroups)
            )
        return False


class ProxyMinion(Minion):
    '''
    This class instantiates a 'proxy' minion--a minion that does not manipulate
    the host it runs on, but instead manipulates a device that cannot run a minion.
    '''
    def __init__(self, opts, timeout=60, safe=True):  # pylint: disable=W0231
        '''
        Pass in the options dict
        '''

        self._running = None
        # Warn if ZMQ < 3.2
        if HAS_ZMQ:
            try:
                zmq_version_info = zmq.zmq_version_info()
            except AttributeError:
                # PyZMQ <= 2.1.9 does not have zmq_version_info, fall back to
                # using zmq.zmq_version() and build a version info tuple.
                zmq_version_info = tuple(
                    [int(x) for x in zmq.zmq_version().split('.')]
                )
            if zmq_version_info < (3, 2):
                log.warning(
                    'You have a version of ZMQ less than ZMQ 3.2! There are '
                    'known connection keep-alive issues with ZMQ < 3.2 which '
                    'may result in loss of contact with minions. Please '
                    'upgrade your ZMQ!'
                )
        # Late setup the of the opts grains, so we can log from the grains
        # module
        # print opts['proxymodule']
        fq_proxyname = 'proxy.'+opts['proxy']['proxytype']
        self.proxymodule = salt.loader.proxy(opts, fq_proxyname)
        opts['proxyobject'] = self.proxymodule[opts['proxy']['proxytype']+'.Proxyconn'](opts['proxy'])
        opts['id'] = opts['proxyobject'].id(opts)
        opts.update(resolve_dns(opts))
        self.opts = opts
        self.authenticate(timeout, safe)
        self.opts['pillar'] = salt.pillar.get_pillar(
            opts,
            opts['grains'],
            opts['id'],
            opts['environment'],
        ).compile_pillar()
        self.serial = salt.payload.Serial(self.opts)
        self.mod_opts = self._prep_mod_opts()
        self.functions, self.returners = self._load_modules()
        self.matcher = Matcher(self.opts, self.functions)
        self.proc_dir = get_proc_dir(opts['cachedir'])
        self.schedule = salt.utils.schedule.Schedule(
            self.opts,
            self.functions,
            self.returners)
        self.grains_cache = self.opts['grains']
        # self._running = True

    def _prep_mod_opts(self):
        '''
        Returns a copy of the opts with key bits stripped out
        '''
        return super(ProxyMinion, self)._prep_mod_opts()

    def _load_modules(self, force_refresh=False):
        '''
        Return the functions and the returners loaded up from the loader
        module
        '''
        return super(ProxyMinion, self)._load_modules(force_refresh=force_refresh)<|MERGE_RESOLUTION|>--- conflicted
+++ resolved
@@ -1881,11 +1881,8 @@
                        data['ret'],
                        data['jid'],
                        data['to'],
-<<<<<<< HEAD
+                       {'user': data.get('user', '')},
                        **kwargs)
-=======
-                       {'user': data.get('user', '')})
->>>>>>> f3b5f122
 
     def _setsockopts(self):
         # no filters for syndication masters, unless we want to maintain a

--- conflicted
+++ resolved
@@ -402,8 +402,8 @@
         import salt.utils.mac_service
         salt.utils.mac_service.available_services()
     '''
-<<<<<<< HEAD
-    return _available_services()
+    log.debug('Loading available services')
+    return _available_services(refresh)
 
 
 def console_user(username=False):
@@ -437,8 +437,4 @@
     if username:
         return pwd.getpwuid(uid)[0]
 
-    return uid
-=======
-    log.debug('Loading available services')
-    return _available_services(refresh)
->>>>>>> 8bda1e5a
+    return uid
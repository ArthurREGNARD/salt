# -*- coding: utf-8 -*-
'''
A module for shelling out.

Keep in mind that this module is insecure, in that it can give whomever has
access to the master root execution access to all salt minions.
'''
from __future__ import absolute_import, print_function, unicode_literals

# Import python libs
import functools
import glob
import logging
import os
import shutil
import subprocess
import sys
import time
import traceback
import fnmatch
import base64
import re
import tempfile

# Import salt libs
import salt.utils.args
import salt.utils.data
import salt.utils.files
import salt.utils.json
import salt.utils.path
import salt.utils.platform
import salt.utils.powershell
import salt.utils.stringutils
import salt.utils.templates
import salt.utils.timed_subprocess
import salt.utils.user
import salt.utils.versions
import salt.utils.vt
import salt.utils.win_dacl
import salt.utils.win_reg
import salt.grains.extra
from salt.ext import six
from salt.exceptions import CommandExecutionError, TimedProcTimeoutError, \
    SaltInvocationError
from salt.log import LOG_LEVELS
from salt.ext.six.moves import range, zip, map

# Only available on POSIX systems, nonfatal on windows
try:
    import pwd
except ImportError:
    pass

if salt.utils.platform.is_windows():
    from salt.utils.win_runas import runas as win_runas
    from salt.utils.win_functions import escape_argument as _cmd_quote
    HAS_WIN_RUNAS = True
else:
    from salt.ext.six.moves import shlex_quote as _cmd_quote
    HAS_WIN_RUNAS = False

__proxyenabled__ = ['*']
# Define the module's virtual name
__virtualname__ = 'cmd'

# Set up logging
log = logging.getLogger(__name__)

DEFAULT_SHELL = salt.grains.extra.shell()['shell']


# Overwriting the cmd python module makes debugging modules with pdb a bit
# harder so lets do it this way instead.
def __virtual__():
    return __virtualname__


def _check_cb(cb_):
    '''
    If the callback is None or is not callable, return a lambda that returns
    the value passed.
    '''
    if cb_ is not None:
        if hasattr(cb_, '__call__'):
            return cb_
        else:
            log.error('log_callback is not callable, ignoring')
    return lambda x: x


def _python_shell_default(python_shell, __pub_jid):
    '''
    Set python_shell default based on remote execution and __opts__['cmd_safe']
    '''
    try:
        # Default to python_shell=True when run directly from remote execution
        # system. Cross-module calls won't have a jid.
        if __pub_jid and python_shell is None:
            return True
        elif __opts__.get('cmd_safe', True) is False and python_shell is None:
            # Override-switch for python_shell
            return True
    except NameError:
        pass
    return python_shell


def _chroot_pids(chroot):
    pids = []
    for root in glob.glob('/proc/[0-9]*/root'):
        try:
            link = os.path.realpath(root)
            if link.startswith(chroot):
                pids.append(int(os.path.basename(
                    os.path.dirname(root)
                )))
        except OSError:
            pass
    return pids


def _render_cmd(cmd, cwd, template, saltenv='base', pillarenv=None, pillar_override=None):
    '''
    If template is a valid template engine, process the cmd and cwd through
    that engine.
    '''
    if not template:
        return (cmd, cwd)

    # render the path as a template using path_template_engine as the engine
    if template not in salt.utils.templates.TEMPLATE_REGISTRY:
        raise CommandExecutionError(
            'Attempted to render file paths with unavailable engine '
            '{0}'.format(template)
        )

    kwargs = {}
    kwargs['salt'] = __salt__
    if pillarenv is not None or pillar_override is not None:
        pillarenv = pillarenv or __opts__['pillarenv']
        kwargs['pillar'] = _gather_pillar(pillarenv, pillar_override)
    else:
        kwargs['pillar'] = __pillar__
    kwargs['grains'] = __grains__
    kwargs['opts'] = __opts__
    kwargs['saltenv'] = saltenv

    def _render(contents):
        # write out path to temp file
        tmp_path_fn = salt.utils.files.mkstemp()
        with salt.utils.files.fopen(tmp_path_fn, 'w+') as fp_:
            fp_.write(salt.utils.stringutils.to_str(contents))
        data = salt.utils.templates.TEMPLATE_REGISTRY[template](
            tmp_path_fn,
            to_str=True,
            **kwargs
        )
        salt.utils.files.safe_rm(tmp_path_fn)
        if not data['result']:
            # Failed to render the template
            raise CommandExecutionError(
                'Failed to execute cmd with error: {0}'.format(
                    data['data']
                )
            )
        else:
            return data['data']

    cmd = _render(cmd)
    cwd = _render(cwd)
    return (cmd, cwd)


def _check_loglevel(level='info'):
    '''
    Retrieve the level code for use in logging.Logger.log().
    '''
    try:
        level = level.lower()
        if level == 'quiet':
            return None
        else:
            return LOG_LEVELS[level]
    except (AttributeError, KeyError):
        log.error(
            'Invalid output_loglevel \'%s\'. Valid levels are: %s. Falling '
            'back to \'info\'.',
            level, ', '.join(sorted(LOG_LEVELS, reverse=True))
        )
        return LOG_LEVELS['info']


def _parse_env(env):
    if not env:
        env = {}
    if isinstance(env, list):
        env = salt.utils.data.repack_dictlist(env)
    if not isinstance(env, dict):
        env = {}
    return env


def _gather_pillar(pillarenv, pillar_override):
    '''
    Whenever a state run starts, gather the pillar data fresh
    '''
    pillar = salt.pillar.get_pillar(
        __opts__,
        __grains__,
        __opts__['id'],
        __opts__['saltenv'],
        pillar_override=pillar_override,
        pillarenv=pillarenv
    )
    ret = pillar.compile_pillar()
    if pillar_override and isinstance(pillar_override, dict):
        ret.update(pillar_override)
    return ret


def _check_avail(cmd):
    '''
    Check to see if the given command can be run
    '''
    if isinstance(cmd, list):
        cmd = ' '.join([six.text_type(x) if not isinstance(x, six.string_types) else x
                        for x in cmd])
    bret = True
    wret = False
    if __salt__['config.get']('cmd_blacklist_glob'):
        blist = __salt__['config.get']('cmd_blacklist_glob', [])
        for comp in blist:
            if fnmatch.fnmatch(cmd, comp):
                # BAD! you are blacklisted
                bret = False
    if __salt__['config.get']('cmd_whitelist_glob', []):
        blist = __salt__['config.get']('cmd_whitelist_glob', [])
        for comp in blist:
            if fnmatch.fnmatch(cmd, comp):
                # GOOD! You are whitelisted
                wret = True
                break
    else:
        # If no whitelist set then alls good!
        wret = True
    return bret and wret


def _run(cmd,
         cwd=None,
         stdin=None,
         stdout=subprocess.PIPE,
         stderr=subprocess.PIPE,
         output_encoding=None,
         output_loglevel='debug',
         log_callback=None,
         runas=None,
         shell=DEFAULT_SHELL,
         python_shell=False,
         env=None,
         clean_env=False,
         prepend_path=None,
         rstrip=True,
         template=None,
         umask=None,
         timeout=None,
         with_communicate=True,
         reset_system_locale=True,
         ignore_retcode=False,
         saltenv='base',
         pillarenv=None,
         pillar_override=None,
         use_vt=False,
         password=None,
         bg=False,
         encoded_cmd=False,
         **kwargs):
    '''
    Do the DRY thing and only call subprocess.Popen() once
    '''
    if 'pillar' in kwargs and not pillar_override:
        pillar_override = kwargs['pillar']
    if _is_valid_shell(shell) is False:
        log.warning(
            'Attempt to run a shell command with what may be an invalid shell! '
            'Check to ensure that the shell <%s> is valid for this user.',
            shell
        )

    output_loglevel = _check_loglevel(output_loglevel)
    log_callback = _check_cb(log_callback)

    if runas is None and '__context__' in globals():
        runas = __context__.get('runas')

    if password is None and '__context__' in globals():
        password = __context__.get('runas_password')

    # Set the default working directory to the home directory of the user
    # salt-minion is running as. Defaults to home directory of user under which
    # the minion is running.
    if not cwd:
        cwd = os.path.expanduser('~{0}'.format('' if not runas else runas))

        # make sure we can access the cwd
        # when run from sudo or another environment where the euid is
        # changed ~ will expand to the home of the original uid and
        # the euid might not have access to it. See issue #1844
        if not os.access(cwd, os.R_OK):
            cwd = '/'
            if salt.utils.platform.is_windows():
                cwd = os.path.abspath(os.sep)
    else:
        # Handle edge cases where numeric/other input is entered, and would be
        # yaml-ified into non-string types
        cwd = six.text_type(cwd)

    if bg:
        ignore_retcode = True
        use_vt = False

    if not salt.utils.platform.is_windows():
        if not os.path.isfile(shell) or not os.access(shell, os.X_OK):
            msg = 'The shell {0} is not available'.format(shell)
            raise CommandExecutionError(msg)
    if salt.utils.platform.is_windows() and use_vt:  # Memozation so not much overhead
        raise CommandExecutionError('VT not available on windows')

    if shell.lower().strip() == 'powershell':
        # Strip whitespace
        if isinstance(cmd, six.string_types):
            cmd = cmd.strip()

        # If we were called by script(), then fakeout the Windows
        # shell to run a Powershell script.
        # Else just run a Powershell command.
        stack = traceback.extract_stack(limit=2)

        # extract_stack() returns a list of tuples.
        # The last item in the list [-1] is the current method.
        # The third item[2] in each tuple is the name of that method.
        if stack[-2][2] == 'script':
            cmd = 'Powershell -NonInteractive -NoProfile -ExecutionPolicy Bypass -File ' + cmd
        elif encoded_cmd:
            cmd = 'Powershell -NonInteractive -EncodedCommand {0}'.format(cmd)
        else:
            cmd = 'Powershell -NonInteractive -NoProfile "{0}"'.format(cmd.replace('"', '\\"'))

    # munge the cmd and cwd through the template
    (cmd, cwd) = _render_cmd(cmd, cwd, template, saltenv, pillarenv, pillar_override)

    ret = {}

    # If the pub jid is here then this is a remote ex or salt call command and needs to be
    # checked if blacklisted
    if '__pub_jid' in kwargs:
        if not _check_avail(cmd):
            raise CommandExecutionError(
                'The shell command "{0}" is not permitted'.format(cmd)
            )

    env = _parse_env(env)

    for bad_env_key in (x for x, y in six.iteritems(env) if y is None):
        log.error('Environment variable \'%s\' passed without a value. '
                  'Setting value to an empty string', bad_env_key)
        env[bad_env_key] = ''

    def _get_stripped(cmd):
        # Return stripped command string copies to improve logging.
        if isinstance(cmd, list):
            return [x.strip() if isinstance(x, six.string_types) else x for x in cmd]
        elif isinstance(cmd, six.string_types):
            return cmd.strip()
        else:
            return cmd

    if output_loglevel is not None:
        # Always log the shell commands at INFO unless quiet logging is
        # requested. The command output is what will be controlled by the
        # 'loglevel' parameter.
        msg = (
            'Executing command {0}{1}{0} {2}in directory \'{3}\'{4}'.format(
                '\'' if not isinstance(cmd, list) else '',
                _get_stripped(cmd),
                'as user \'{0}\' '.format(runas) if runas else '',
                cwd,
                '. Executing command in the background, no output will be '
                'logged.' if bg else ''
            )
        )
        log.info(log_callback(msg))

    if runas and salt.utils.platform.is_windows():
        if not password:
            msg = 'password is a required argument for runas on Windows'
            raise CommandExecutionError(msg)

        if not HAS_WIN_RUNAS:
            msg = 'missing salt/utils/win_runas.py'
            raise CommandExecutionError(msg)

        if isinstance(cmd, (list, tuple)):
            cmd = ' '.join(cmd)

        return win_runas(cmd, runas, password, cwd)

    if runas and salt.utils.platform.is_darwin():
        # we need to insert the user simulation into the command itself and not
        # just run it from the environment on macOS as that
        # method doesn't work properly when run as root for certain commands.
        if isinstance(cmd, (list, tuple)):
            cmd = ' '.join(map(_cmd_quote, cmd))

        cmd = 'su -l {0} -c "{1}"'.format(runas, cmd)
        # set runas to None, because if you try to run `su -l` as well as
        # simulate the environment macOS will prompt for the password of the
        # user and will cause salt to hang.
        runas = None

    if runas:
        # Save the original command before munging it
        try:
            pwd.getpwnam(runas)
        except KeyError:
            raise CommandExecutionError(
                'User \'{0}\' is not available'.format(runas)
            )
        try:
            # Getting the environment for the runas user
            # Use markers to thwart any stdout noise
            # There must be a better way to do this.
            import uuid
            marker = '<<<' + str(uuid.uuid4()) + '>>>'
            marker_b = marker.encode(__salt_system_encoding__)
            py_code = (
                'import sys, os, itertools; '
                'sys.stdout.write(\"' + marker + '\"); '
                'sys.stdout.write(\"\\0\".join(itertools.chain(*os.environ.items()))); '
                'sys.stdout.write(\"' + marker + '\");'
            )
            if __grains__['os'] in ['MacOS', 'Darwin']:
                env_cmd = ('sudo', '-i', '-u', runas, '--',
                           sys.executable)
            elif __grains__['os'] in ['FreeBSD']:
                env_cmd = ('su', '-', runas, '-c',
                           "{0} -c {1}".format(shell, sys.executable))
            elif __grains__['os_family'] in ['Solaris']:
                env_cmd = ('su', '-', runas, '-c', sys.executable)
            elif __grains__['os_family'] in ['AIX']:
                env_cmd = ('su', '-', runas, '-c', sys.executable)
            else:
                env_cmd = ('su', '-s', shell, '-', runas, '-c', sys.executable)

            env_bytes, env_encoded_err = subprocess.Popen(
                env_cmd,
                stderr=subprocess.PIPE,
                stdout=subprocess.PIPE,
                stdin=subprocess.PIPE
            ).communicate(salt.utils.stringutils.to_bytes(py_code))
            marker_count = env_bytes.count(marker_b)
            if marker_count == 0:
                # Possibly PAM prevented the login
                log.error(
                    'Environment could not be retrieved for user \'%s\': '
                    'stderr=%r stdout=%r',
                    runas, env_encoded_err, env_bytes
                )
                # Ensure that we get an empty env_runas dict below since we
                # were not able to get the environment.
                env_bytes = b''
            elif marker_count != 2:
                raise CommandExecutionError(
                    'Environment could not be retrieved for user \'{0}\'',
                    info={'stderr': repr(env_encoded_err),
                          'stdout': repr(env_bytes)}
                )
            else:
                # Strip the marker
                env_bytes = env_bytes.split(marker_b)[1]

            if six.PY2:
                import itertools
                env_runas = dict(itertools.izip(*[iter(env_bytes.split(b'\0'))]*2))
            elif six.PY3:
                env_runas = dict(list(zip(*[iter(env_bytes.split(b'\0'))]*2)))

            env_runas = dict(
                (salt.utils.stringutils.to_str(k),
                 salt.utils.stringutils.to_str(v))
                for k, v in six.iteritems(env_runas)
            )
            env_runas.update(env)

            # Fix platforms like Solaris that don't set a USER env var in the
            # user's default environment as obtained above.
            if env_runas.get('USER') != runas:
                env_runas['USER'] = runas

            # Fix some corner cases where shelling out to get the user's
            # environment returns the wrong home directory.
            runas_home = os.path.expanduser('~{0}'.format(runas))
            if env_runas.get('HOME') != runas_home:
                env_runas['HOME'] = runas_home

            env = env_runas
        except ValueError as exc:
            log.exception('Error raised retrieving environment for user %s', runas)
            raise CommandExecutionError(
                'Environment could not be retrieved for user \'{0}\': {1}'.format(
                    runas, exc
                )
            )

    if reset_system_locale is True:
        if not salt.utils.platform.is_windows():
            # Default to C!
            # Salt only knows how to parse English words
            # Don't override if the user has passed LC_ALL
            env.setdefault('LC_CTYPE', 'C')
            env.setdefault('LC_NUMERIC', 'C')
            env.setdefault('LC_TIME', 'C')
            env.setdefault('LC_COLLATE', 'C')
            env.setdefault('LC_MONETARY', 'C')
            env.setdefault('LC_MESSAGES', 'C')
            env.setdefault('LC_PAPER', 'C')
            env.setdefault('LC_NAME', 'C')
            env.setdefault('LC_ADDRESS', 'C')
            env.setdefault('LC_TELEPHONE', 'C')
            env.setdefault('LC_MEASUREMENT', 'C')
            env.setdefault('LC_IDENTIFICATION', 'C')
            env.setdefault('LANGUAGE', 'C')
        else:
            # On Windows set the codepage to US English.
            if python_shell:
                cmd = 'chcp 437 > nul & ' + cmd

    if clean_env:
        run_env = env

    else:
        run_env = os.environ.copy()
        run_env.update(env)

    if prepend_path:
        run_env['PATH'] = ':'.join((prepend_path, run_env['PATH']))

    if python_shell is None:
        python_shell = False

    kwargs = {'cwd': cwd,
              'shell': python_shell,
              'env': run_env if six.PY3 else salt.utils.data.encode(run_env),
              'stdin': six.text_type(stdin) if stdin is not None else stdin,
              'stdout': stdout,
              'stderr': stderr,
              'with_communicate': with_communicate,
              'timeout': timeout,
              'bg': bg,
              }

    if umask is not None:
        _umask = six.text_type(umask).lstrip('0')

        if _umask == '':
            msg = 'Zero umask is not allowed.'
            raise CommandExecutionError(msg)

        try:
            _umask = int(_umask, 8)
        except ValueError:
            raise CommandExecutionError("Invalid umask: '{0}'".format(umask))
    else:
        _umask = None

    if runas or umask:
        kwargs['preexec_fn'] = functools.partial(
            salt.utils.user.chugid_and_umask,
            runas,
            _umask)

    if not salt.utils.platform.is_windows():
        # close_fds is not supported on Windows platforms if you redirect
        # stdin/stdout/stderr
        if kwargs['shell'] is True:
            kwargs['executable'] = shell
        kwargs['close_fds'] = True

    if not os.path.isabs(cwd) or not os.path.isdir(cwd):
        raise CommandExecutionError(
            'Specified cwd \'{0}\' either not absolute or does not exist'
            .format(cwd)
        )

    if python_shell is not True \
            and not salt.utils.platform.is_windows() \
            and not isinstance(cmd, list):
        cmd = salt.utils.args.shlex_split(cmd)

    if not use_vt:
        # This is where the magic happens
        try:
            proc = salt.utils.timed_subprocess.TimedProc(cmd, **kwargs)
        except (OSError, IOError) as exc:
            msg = (
                'Unable to run command \'{0}\' with the context \'{1}\', '
                'reason: '.format(
                    cmd if output_loglevel is not None
                        else 'REDACTED',
                    kwargs
                )
            )
            try:
                if exc.filename is None:
                    msg += 'command not found'
                else:
                    msg += '{0}: {1}'.format(exc, exc.filename)
            except AttributeError:
                # Both IOError and OSError have the filename attribute, so this
                # is a precaution in case the exception classes in the previous
                # try/except are changed.
                msg += 'unknown'
            raise CommandExecutionError(msg)

        try:
            proc.run()
        except TimedProcTimeoutError as exc:
            ret['stdout'] = six.text_type(exc)
            ret['stderr'] = ''
            ret['retcode'] = None
            ret['pid'] = proc.process.pid
            # ok return code for timeouts?
            ret['retcode'] = 1
            return ret

        if output_loglevel != 'quiet' and output_encoding is not None:
            log.debug('Decoding output from command %s using %s encoding',
                      cmd, output_encoding)

        try:
            out = salt.utils.stringutils.to_unicode(
                proc.stdout,
                encoding=output_encoding)
        except TypeError:
            # stdout is None
            out = ''
        except UnicodeDecodeError:
            out = salt.utils.stringutils.to_unicode(
                proc.stdout,
                encoding=output_encoding,
                errors='replace')
            if output_loglevel != 'quiet':
                log.error(
                    'Failed to decode stdout from command %s, non-decodable '
                    'characters have been replaced', cmd
                )

        try:
            err = salt.utils.stringutils.to_unicode(
                proc.stderr,
                encoding=output_encoding)
        except TypeError:
            # stderr is None
            err = ''
        except UnicodeDecodeError:
            err = salt.utils.stringutils.to_unicode(
                proc.stderr,
                encoding=output_encoding,
                errors='replace')
            if output_loglevel != 'quiet':
                log.error(
                    'Failed to decode stderr from command %s, non-decodable '
                    'characters have been replaced', cmd
                )

        if rstrip:
            if out is not None:
                out = out.rstrip()
            if err is not None:
                err = err.rstrip()
        ret['pid'] = proc.process.pid
        ret['retcode'] = proc.process.returncode
        ret['stdout'] = out
        ret['stderr'] = err
    else:
        to = ''
        if timeout:
            to = ' (timeout: {0}s)'.format(timeout)
        if output_loglevel is not None:
            msg = 'Running {0} in VT{1}'.format(cmd, to)
            log.debug(log_callback(msg))
        stdout, stderr = '', ''
        now = time.time()
        if timeout:
            will_timeout = now + timeout
        else:
            will_timeout = -1
        try:
            proc = salt.utils.vt.Terminal(cmd,
                               shell=True,
                               log_stdout=True,
                               log_stderr=True,
                               cwd=cwd,
                               preexec_fn=kwargs.get('preexec_fn', None),
                               env=run_env,
                               log_stdin_level=output_loglevel,
                               log_stdout_level=output_loglevel,
                               log_stderr_level=output_loglevel,
                               stream_stdout=True,
                               stream_stderr=True)
            ret['pid'] = proc.pid
            while proc.has_unread_data:
                try:
                    try:
                        time.sleep(0.5)
                        try:
                            cstdout, cstderr = proc.recv()
                        except IOError:
                            cstdout, cstderr = '', ''
                        if cstdout:
                            stdout += cstdout
                        else:
                            cstdout = ''
                        if cstderr:
                            stderr += cstderr
                        else:
                            cstderr = ''
                        if timeout and (time.time() > will_timeout):
                            ret['stderr'] = (
                                'SALT: Timeout after {0}s\n{1}').format(
                                    timeout, stderr)
                            ret['retcode'] = None
                            break
                    except KeyboardInterrupt:
                        ret['stderr'] = 'SALT: User break\n{0}'.format(stderr)
                        ret['retcode'] = 1
                        break
                except salt.utils.vt.TerminalException as exc:
                    log.error('VT: %s', exc,
                              exc_info_on_loglevel=logging.DEBUG)
                    ret = {'retcode': 1, 'pid': '2'}
                    break
                # only set stdout on success as we already mangled in other
                # cases
                ret['stdout'] = stdout
                if not proc.isalive():
                    # Process terminated, i.e., not canceled by the user or by
                    # the timeout
                    ret['stderr'] = stderr
                    ret['retcode'] = proc.exitstatus
                ret['pid'] = proc.pid
        finally:
            proc.close(terminate=True, kill=True)
    try:
        if ignore_retcode:
            __context__['retcode'] = 0
        else:
            __context__['retcode'] = ret['retcode']
    except NameError:
        # Ignore the context error during grain generation
        pass

    # Log the output
    if output_loglevel is not None:
        if not ignore_retcode and ret['retcode'] != 0:
            if output_loglevel < LOG_LEVELS['error']:
                output_loglevel = LOG_LEVELS['error']
            msg = (
                'Command \'{0}\' failed with return code: {1}'.format(
                    cmd,
                    ret['retcode']
                )
            )
            log.error(log_callback(msg))
        if ret['stdout']:
            log.log(output_loglevel, 'stdout: {0}'.format(log_callback(ret['stdout'])))
        if ret['stderr']:
            log.log(output_loglevel, 'stderr: {0}'.format(log_callback(ret['stderr'])))
        if ret['retcode']:
            log.log(output_loglevel, 'retcode: {0}'.format(ret['retcode']))

    return ret


def _run_quiet(cmd,
               cwd=None,
               stdin=None,
               output_encoding=None,
               runas=None,
               shell=DEFAULT_SHELL,
               python_shell=False,
               env=None,
               template=None,
               umask=None,
               timeout=None,
               reset_system_locale=True,
               saltenv='base',
               pillarenv=None,
               pillar_override=None):
    '''
    Helper for running commands quietly for minion startup
    '''
    return _run(cmd,
                runas=runas,
                cwd=cwd,
                stdin=stdin,
                stderr=subprocess.STDOUT,
                output_encoding=output_encoding,
                output_loglevel='quiet',
                log_callback=None,
                shell=shell,
                python_shell=python_shell,
                env=env,
                template=template,
                umask=umask,
                timeout=timeout,
                reset_system_locale=reset_system_locale,
                saltenv=saltenv,
                pillarenv=pillarenv,
                pillar_override=pillar_override)['stdout']


def _run_all_quiet(cmd,
                   cwd=None,
                   stdin=None,
                   runas=None,
                   shell=DEFAULT_SHELL,
                   python_shell=False,
                   env=None,
                   template=None,
                   umask=None,
                   timeout=None,
                   reset_system_locale=True,
                   saltenv='base',
                   pillarenv=None,
                   pillar_override=None,
                   output_encoding=None):

    '''
    Helper for running commands quietly for minion startup.
    Returns a dict of return data.

    output_loglevel argument is ignored. This is here for when we alias
    cmd.run_all directly to _run_all_quiet in certain chicken-and-egg
    situations where modules need to work both before and after
    the __salt__ dictionary is populated (cf dracr.py)
    '''
    return _run(cmd,
                runas=runas,
                cwd=cwd,
                stdin=stdin,
                shell=shell,
                python_shell=python_shell,
                env=env,
                output_encoding=output_encoding,
                output_loglevel='quiet',
                log_callback=None,
                template=template,
                umask=umask,
                timeout=timeout,
                reset_system_locale=reset_system_locale,
                saltenv=saltenv,
                pillarenv=pillarenv,
                pillar_override=pillar_override)


def run(cmd,
        cwd=None,
        stdin=None,
        runas=None,
        shell=DEFAULT_SHELL,
        python_shell=None,
        env=None,
        clean_env=False,
        template=None,
        rstrip=True,
        umask=None,
        output_encoding=None,
        output_loglevel='debug',
        log_callback=None,
        hide_output=False,
        timeout=None,
        reset_system_locale=True,
        ignore_retcode=False,
        saltenv='base',
        use_vt=False,
        bg=False,
        password=None,
        encoded_cmd=False,
        raise_err=False,
        prepend_path=None,
        **kwargs):
    r'''
    Execute the passed command and return the output as a string

    :param str cmd: The command to run. ex: ``ls -lart /home``

    :param str cwd: The directory from which to execute the command. Defaults
        to the home directory of the user specified by ``runas`` (or the user
        under which Salt is running if ``runas`` is not specified).

    :param str stdin: A string of standard input can be specified for the
        command to be run using the ``stdin`` parameter. This can be useful in
        cases where sensitive information must be read from standard input.

    :param str runas: Specify an alternate user to run the command. The default
        behavior is to run as the user under which Salt is running. If running
        on a Windows minion you must also use the ``password`` argument, and
        the target user account must be in the Administrators group.

    :param str password: Windows only. Required when specifying ``runas``. This
        parameter will be ignored on non-Windows platforms.

        .. versionadded:: 2016.3.0

    :param str shell: Specify an alternate shell. Defaults to the system's
        default shell.

    :param bool python_shell: If ``False``, let python handle the positional
        arguments. Set to ``True`` to use shell features, such as pipes or
        redirection.

    :param bool bg: If ``True``, run command in background and do not await or
        deliver it's results

        .. versionadded:: 2016.3.0

    :param dict env: Environment variables to be set prior to execution.

        .. note::
            When passing environment variables on the CLI, they should be
            passed as the string representation of a dictionary.

            .. code-block:: bash

                salt myminion cmd.run 'some command' env='{"FOO": "bar"}'

    :param bool clean_env: Attempt to clean out all other shell environment
        variables and set only those provided in the 'env' argument to this
        function.

    :param str prepend_path: $PATH segment to prepend (trailing ':' not
        necessary) to $PATH

        .. versionadded:: 2018.3.0

    :param str template: If this setting is applied then the named templating
        engine will be used to render the downloaded file. Currently jinja,
        mako, and wempy are supported.

    :param bool rstrip: Strip all whitespace off the end of output before it is
        returned.

    :param str umask: The umask (in octal) to use when running the command.

    :param str output_encoding: Control the encoding used to decode the
        command's output.

        .. note::
            This should not need to be used in most cases. By default, Salt
            will try to use the encoding detected from the system locale, and
            will fall back to UTF-8 if this fails. This should only need to be
            used in cases where the output of the command is encoded in
            something other than the system locale or UTF-8.

            To see the encoding Salt has detected from the system locale, check
            the `locale` line in the output of :py:func:`test.versions_report
            <salt.modules.test.versions_report>`.

        .. versionadded:: 2018.3.0

    :param str output_loglevel: Control the loglevel at which the output from
        the command is logged to the minion log.

        .. note::
            The command being run will still be logged at the ``debug``
            loglevel regardless, unless ``quiet`` is used for this value.

    :param bool ignore_retcode: If the exit code of the command is nonzero,
        this is treated as an error condition, and the output from the command
        will be logged to the minion log. However, there are some cases where
        programs use the return code for signaling and a nonzero exit code
        doesn't necessarily mean failure. Pass this argument as ``True`` to
        skip logging the output if the command has a nonzero exit code.

    :param bool hide_output: If ``True``, suppress stdout and stderr in the
        return data.

        .. note::
            This is separate from ``output_loglevel``, which only handles how
            Salt logs to the minion log.

        .. versionadded:: 2018.3.0

    :param int timeout: A timeout in seconds for the executed process to return.

    :param bool use_vt: Use VT utils (saltstack) to stream the command output
        more interactively to the console and the logs. This is experimental.

    :param bool encoded_cmd: Specify if the supplied command is encoded.
        Only applies to shell 'powershell'.

    :param bool raise_err: If ``True`` and the command has a nonzero exit code,
        a CommandExecutionError exception will be raised.

    .. warning::
        This function does not process commands through a shell
        unless the python_shell flag is set to True. This means that any
        shell-specific functionality such as 'echo' or the use of pipes,
        redirection or &&, should either be migrated to cmd.shell or
        have the python_shell=True flag set here.

        The use of python_shell=True means that the shell will accept _any_ input
        including potentially malicious commands such as 'good_command;rm -rf /'.
        Be absolutely certain that you have sanitized your input prior to using
        python_shell=True

    CLI Example:

    .. code-block:: bash

        salt '*' cmd.run "ls -l | awk '/foo/{print \\$2}'"

    The template arg can be set to 'jinja' or another supported template
    engine to render the command arguments before execution.
    For example:

    .. code-block:: bash

        salt '*' cmd.run template=jinja "ls -l /tmp/{{grains.id}} | awk '/foo/{print \\$2}'"

    Specify an alternate shell with the shell parameter:

    .. code-block:: bash

        salt '*' cmd.run "Get-ChildItem C:\\ " shell='powershell'

    A string of standard input can be specified for the command to be run using
    the ``stdin`` parameter. This can be useful in cases where sensitive
    information must be read from standard input.

    .. code-block:: bash

        salt '*' cmd.run "grep f" stdin='one\\ntwo\\nthree\\nfour\\nfive\\n'

    If an equal sign (``=``) appears in an argument to a Salt command it is
    interpreted as a keyword argument in the format ``key=val``. That
    processing can be bypassed in order to pass an equal sign through to the
    remote shell command by manually specifying the kwarg:

    .. code-block:: bash

        salt '*' cmd.run cmd='sed -e s/=/:/g'
    '''
    python_shell = _python_shell_default(python_shell,
                                         kwargs.get('__pub_jid', ''))
    ret = _run(cmd,
               runas=runas,
               shell=shell,
               python_shell=python_shell,
               cwd=cwd,
               stdin=stdin,
               stderr=subprocess.STDOUT,
               env=env,
               clean_env=clean_env,
               prepend_path=prepend_path,
               template=template,
               rstrip=rstrip,
               umask=umask,
               output_encoding=output_encoding,
               output_loglevel=output_loglevel,
               log_callback=log_callback,
               timeout=timeout,
               reset_system_locale=reset_system_locale,
               ignore_retcode=ignore_retcode,
               saltenv=saltenv,
               use_vt=use_vt,
               bg=bg,
               password=password,
               encoded_cmd=encoded_cmd,
               **kwargs)

    log_callback = _check_cb(log_callback)

    lvl = _check_loglevel(output_loglevel)
    if lvl is not None:
        if not ignore_retcode and ret['retcode'] != 0:
            if lvl < LOG_LEVELS['error']:
                lvl = LOG_LEVELS['error']
            msg = (
                'Command \'{0}\' failed with return code: {1}'.format(
                    cmd,
                    ret['retcode']
                )
            )
            log.error(log_callback(msg))
            if raise_err:
                raise CommandExecutionError(
                    log_callback(ret['stdout'] if not hide_output else '')
                )
        log.log(lvl, 'output: %s', log_callback(ret['stdout']))
    return ret['stdout'] if not hide_output else ''


def shell(cmd,
        cwd=None,
        stdin=None,
        runas=None,
        shell=DEFAULT_SHELL,
        env=None,
        clean_env=False,
        template=None,
        rstrip=True,
        umask=None,
        output_encoding=None,
        output_loglevel='debug',
        log_callback=None,
        hide_output=False,
        timeout=None,
        reset_system_locale=True,
        ignore_retcode=False,
        saltenv='base',
        use_vt=False,
        bg=False,
        password=None,
        prepend_path=None,
        **kwargs):
    '''
    Execute the passed command and return the output as a string.

    .. versionadded:: 2015.5.0

    :param str cmd: The command to run. ex: ``ls -lart /home``

    :param str cwd: The directory from which to execute the command. Defaults
        to the home directory of the user specified by ``runas`` (or the user
        under which Salt is running if ``runas`` is not specified).

    :param str stdin: A string of standard input can be specified for the
        command to be run using the ``stdin`` parameter. This can be useful in
        cases where sensitive information must be read from standard input.

    :param str runas: Specify an alternate user to run the command. The default
        behavior is to run as the user under which Salt is running. If running
        on a Windows minion you must also use the ``password`` argument, and
        the target user account must be in the Administrators group.

    :param str password: Windows only. Required when specifying ``runas``. This
        parameter will be ignored on non-Windows platforms.

        .. versionadded:: 2016.3.0

    :param int shell: Shell to execute under. Defaults to the system default
        shell.

    :param bool bg: If True, run command in background and do not await or
        deliver its results

    :param dict env: Environment variables to be set prior to execution.

        .. note::
            When passing environment variables on the CLI, they should be
            passed as the string representation of a dictionary.

            .. code-block:: bash

                salt myminion cmd.shell 'some command' env='{"FOO": "bar"}'

    :param bool clean_env: Attempt to clean out all other shell environment
        variables and set only those provided in the 'env' argument to this
        function.

    :param str prepend_path: $PATH segment to prepend (trailing ':' not necessary)
        to $PATH

        .. versionadded:: 2018.3.0

    :param str template: If this setting is applied then the named templating
        engine will be used to render the downloaded file. Currently jinja,
        mako, and wempy are supported.

    :param bool rstrip: Strip all whitespace off the end of output before it is
        returned.

    :param str umask: The umask (in octal) to use when running the command.

    :param str output_encoding: Control the encoding used to decode the
        command's output.

        .. note::
            This should not need to be used in most cases. By default, Salt
            will try to use the encoding detected from the system locale, and
            will fall back to UTF-8 if this fails. This should only need to be
            used in cases where the output of the command is encoded in
            something other than the system locale or UTF-8.

            To see the encoding Salt has detected from the system locale, check
            the `locale` line in the output of :py:func:`test.versions_report
            <salt.modules.test.versions_report>`.

        .. versionadded:: 2018.3.0

    :param str output_loglevel: Control the loglevel at which the output from
        the command is logged to the minion log.

        .. note::
            The command being run will still be logged at the ``debug``
            loglevel regardless, unless ``quiet`` is used for this value.

    :param bool ignore_retcode: If the exit code of the command is nonzero,
        this is treated as an error condition, and the output from the command
        will be logged to the minion log. However, there are some cases where
        programs use the return code for signaling and a nonzero exit code
        doesn't necessarily mean failure. Pass this argument as ``True`` to
        skip logging the output if the command has a nonzero exit code.

    :param bool hide_output: If ``True``, suppress stdout and stderr in the
        return data.

        .. note::
            This is separate from ``output_loglevel``, which only handles how
            Salt logs to the minion log.

        .. versionadded:: 2018.3.0

    :param int timeout: A timeout in seconds for the executed process to
        return.

    :param bool use_vt: Use VT utils (saltstack) to stream the command output
        more interactively to the console and the logs. This is experimental.

    .. warning::

        This passes the cmd argument directly to the shell without any further
        processing! Be absolutely sure that you have properly sanitized the
        command passed to this function and do not use untrusted inputs.

    CLI Example:

    .. code-block:: bash

        salt '*' cmd.shell "ls -l | awk '/foo/{print \\$2}'"

    The template arg can be set to 'jinja' or another supported template
    engine to render the command arguments before execution.
    For example:

    .. code-block:: bash

        salt '*' cmd.shell template=jinja "ls -l /tmp/{{grains.id}} | awk '/foo/{print \\$2}'"

    Specify an alternate shell with the shell parameter:

    .. code-block:: bash

        salt '*' cmd.shell "Get-ChildItem C:\\ " shell='powershell'

    A string of standard input can be specified for the command to be run using
    the ``stdin`` parameter. This can be useful in cases where sensitive
    information must be read from standard input.

    .. code-block:: bash

        salt '*' cmd.shell "grep f" stdin='one\\ntwo\\nthree\\nfour\\nfive\\n'

    If an equal sign (``=``) appears in an argument to a Salt command it is
    interpreted as a keyword argument in the format ``key=val``. That
    processing can be bypassed in order to pass an equal sign through to the
    remote shell command by manually specifying the kwarg:

    .. code-block:: bash

        salt '*' cmd.shell cmd='sed -e s/=/:/g'
    '''
    if 'python_shell' in kwargs:
        python_shell = kwargs.pop('python_shell')
    else:
        python_shell = True
    return run(cmd,
               cwd=cwd,
               stdin=stdin,
               runas=runas,
               shell=shell,
               env=env,
               clean_env=clean_env,
               prepend_path=prepend_path,
               template=template,
               rstrip=rstrip,
               umask=umask,
               output_encoding=output_encoding,
               output_loglevel=output_loglevel,
               log_callback=log_callback,
               hide_output=hide_output,
               timeout=timeout,
               reset_system_locale=reset_system_locale,
               ignore_retcode=ignore_retcode,
               saltenv=saltenv,
               use_vt=use_vt,
               python_shell=python_shell,
               bg=bg,
               password=password,
               **kwargs)


def run_stdout(cmd,
               cwd=None,
               stdin=None,
               runas=None,
               shell=DEFAULT_SHELL,
               python_shell=None,
               env=None,
               clean_env=False,
               template=None,
               rstrip=True,
               umask=None,
               output_encoding=None,
               output_loglevel='debug',
               log_callback=None,
               hide_output=False,
               timeout=None,
               reset_system_locale=True,
               ignore_retcode=False,
               saltenv='base',
               use_vt=False,
               password=None,
               prepend_path=None,
               **kwargs):
    '''
    Execute a command, and only return the standard out

    :param str cmd: The command to run. ex: ``ls -lart /home``

    :param str cwd: The directory from which to execute the command. Defaults
        to the home directory of the user specified by ``runas`` (or the user
        under which Salt is running if ``runas`` is not specified).

    :param str stdin: A string of standard input can be specified for the
        command to be run using the ``stdin`` parameter. This can be useful in
        cases where sensitive information must be read from standard input.

    :param str runas: Specify an alternate user to run the command. The default
        behavior is to run as the user under which Salt is running. If running
        on a Windows minion you must also use the ``password`` argument, and
        the target user account must be in the Administrators group.

    :param str password: Windows only. Required when specifying ``runas``. This
        parameter will be ignored on non-Windows platforms.

        .. versionadded:: 2016.3.0

    :param str shell: Specify an alternate shell. Defaults to the system's
        default shell.

    :param bool python_shell: If False, let python handle the positional
        arguments. Set to True to use shell features, such as pipes or
        redirection.

    :param dict env: Environment variables to be set prior to execution.

        .. note::
            When passing environment variables on the CLI, they should be
            passed as the string representation of a dictionary.

            .. code-block:: bash

                salt myminion cmd.run_stdout 'some command' env='{"FOO": "bar"}'

    :param bool clean_env: Attempt to clean out all other shell environment
        variables and set only those provided in the 'env' argument to this
        function.

    :param str prepend_path: $PATH segment to prepend (trailing ':' not necessary)
        to $PATH

        .. versionadded:: 2018.3.0

    :param str template: If this setting is applied then the named templating
        engine will be used to render the downloaded file. Currently jinja,
        mako, and wempy are supported.

    :param bool rstrip: Strip all whitespace off the end of output before it is
        returned.

    :param str umask: The umask (in octal) to use when running the command.

    :param str output_encoding: Control the encoding used to decode the
        command's output.

        .. note::
            This should not need to be used in most cases. By default, Salt
            will try to use the encoding detected from the system locale, and
            will fall back to UTF-8 if this fails. This should only need to be
            used in cases where the output of the command is encoded in
            something other than the system locale or UTF-8.

            To see the encoding Salt has detected from the system locale, check
            the `locale` line in the output of :py:func:`test.versions_report
            <salt.modules.test.versions_report>`.

        .. versionadded:: 2018.3.0

    :param str output_loglevel: Control the loglevel at which the output from
        the command is logged to the minion log.

        .. note::
            The command being run will still be logged at the ``debug``
            loglevel regardless, unless ``quiet`` is used for this value.

    :param bool ignore_retcode: If the exit code of the command is nonzero,
        this is treated as an error condition, and the output from the command
        will be logged to the minion log. However, there are some cases where
        programs use the return code for signaling and a nonzero exit code
        doesn't necessarily mean failure. Pass this argument as ``True`` to
        skip logging the output if the command has a nonzero exit code.

    :param bool hide_output: If ``True``, suppress stdout and stderr in the
        return data.

        .. note::
            This is separate from ``output_loglevel``, which only handles how
            Salt logs to the minion log.

        .. versionadded:: 2018.3.0

    :param int timeout: A timeout in seconds for the executed process to
        return.

    :param bool use_vt: Use VT utils (saltstack) to stream the command output
        more interactively to the console and the logs. This is experimental.

    CLI Example:

    .. code-block:: bash

        salt '*' cmd.run_stdout "ls -l | awk '/foo/{print \\$2}'"

    The template arg can be set to 'jinja' or another supported template
    engine to render the command arguments before execution.
    For example:

    .. code-block:: bash

        salt '*' cmd.run_stdout template=jinja "ls -l /tmp/{{grains.id}} | awk '/foo/{print \\$2}'"

    A string of standard input can be specified for the command to be run using
    the ``stdin`` parameter. This can be useful in cases where sensitive
    information must be read from standard input.

    .. code-block:: bash

        salt '*' cmd.run_stdout "grep f" stdin='one\\ntwo\\nthree\\nfour\\nfive\\n'
    '''
    python_shell = _python_shell_default(python_shell,
                                         kwargs.get('__pub_jid', ''))
    ret = _run(cmd,
               runas=runas,
               cwd=cwd,
               stdin=stdin,
               shell=shell,
               python_shell=python_shell,
               env=env,
               clean_env=clean_env,
               prepend_path=prepend_path,
               template=template,
               rstrip=rstrip,
               umask=umask,
               output_encoding=output_encoding,
               output_loglevel=output_loglevel,
               log_callback=log_callback,
               timeout=timeout,
               reset_system_locale=reset_system_locale,
               ignore_retcode=ignore_retcode,
               saltenv=saltenv,
               use_vt=use_vt,
               password=password,
               **kwargs)

    return ret['stdout'] if not hide_output else ''


def run_stderr(cmd,
               cwd=None,
               stdin=None,
               runas=None,
               shell=DEFAULT_SHELL,
               python_shell=None,
               env=None,
               clean_env=False,
               template=None,
               rstrip=True,
               umask=None,
               output_encoding=None,
               output_loglevel='debug',
               log_callback=None,
               hide_output=False,
               timeout=None,
               reset_system_locale=True,
               ignore_retcode=False,
               saltenv='base',
               use_vt=False,
               password=None,
               prepend_path=None,
               **kwargs):
    '''
    Execute a command and only return the standard error

    :param str cmd: The command to run. ex: ``ls -lart /home``

    :param str cwd: The directory from which to execute the command. Defaults
        to the home directory of the user specified by ``runas`` (or the user
        under which Salt is running if ``runas`` is not specified).

    :param str stdin: A string of standard input can be specified for the
        command to be run using the ``stdin`` parameter. This can be useful in
        cases where sensitive information must be read from standard input.

    :param str runas: Specify an alternate user to run the command. The default
        behavior is to run as the user under which Salt is running. If running
        on a Windows minion you must also use the ``password`` argument, and
        the target user account must be in the Administrators group.

    :param str password: Windows only. Required when specifying ``runas``. This
        parameter will be ignored on non-Windows platforms.

        .. versionadded:: 2016.3.0

    :param str shell: Specify an alternate shell. Defaults to the system's
        default shell.

    :param bool python_shell: If False, let python handle the positional
        arguments. Set to True to use shell features, such as pipes or
        redirection.

    :param dict env: Environment variables to be set prior to execution.

        .. note::
            When passing environment variables on the CLI, they should be
            passed as the string representation of a dictionary.

            .. code-block:: bash

                salt myminion cmd.run_stderr 'some command' env='{"FOO": "bar"}'

    :param bool clean_env: Attempt to clean out all other shell environment
        variables and set only those provided in the 'env' argument to this
        function.

    :param str prepend_path: $PATH segment to prepend (trailing ':' not
        necessary) to $PATH

        .. versionadded:: 2018.3.0

    :param str template: If this setting is applied then the named templating
        engine will be used to render the downloaded file. Currently jinja,
        mako, and wempy are supported.

    :param bool rstrip: Strip all whitespace off the end of output before it is
        returned.

    :param str umask: The umask (in octal) to use when running the command.

    :param str output_encoding: Control the encoding used to decode the
        command's output.

        .. note::
            This should not need to be used in most cases. By default, Salt
            will try to use the encoding detected from the system locale, and
            will fall back to UTF-8 if this fails. This should only need to be
            used in cases where the output of the command is encoded in
            something other than the system locale or UTF-8.

            To see the encoding Salt has detected from the system locale, check
            the `locale` line in the output of :py:func:`test.versions_report
            <salt.modules.test.versions_report>`.

        .. versionadded:: 2018.3.0

    :param str output_loglevel: Control the loglevel at which the output from
        the command is logged to the minion log.

        .. note::
            The command being run will still be logged at the ``debug``
            loglevel regardless, unless ``quiet`` is used for this value.

    :param bool ignore_retcode: If the exit code of the command is nonzero,
        this is treated as an error condition, and the output from the command
        will be logged to the minion log. However, there are some cases where
        programs use the return code for signaling and a nonzero exit code
        doesn't necessarily mean failure. Pass this argument as ``True`` to
        skip logging the output if the command has a nonzero exit code.

    :param bool hide_output: If ``True``, suppress stdout and stderr in the
        return data.

        .. note::
            This is separate from ``output_loglevel``, which only handles how
            Salt logs to the minion log.

        .. versionadded:: 2018.3.0

    :param int timeout: A timeout in seconds for the executed process to
        return.

    :param bool use_vt: Use VT utils (saltstack) to stream the command output
        more interactively to the console and the logs. This is experimental.

    CLI Example:

    .. code-block:: bash

        salt '*' cmd.run_stderr "ls -l | awk '/foo/{print \\$2}'"

    The template arg can be set to 'jinja' or another supported template
    engine to render the command arguments before execution.
    For example:

    .. code-block:: bash

        salt '*' cmd.run_stderr template=jinja "ls -l /tmp/{{grains.id}} | awk '/foo/{print \\$2}'"

    A string of standard input can be specified for the command to be run using
    the ``stdin`` parameter. This can be useful in cases where sensitive
    information must be read from standard input.

    .. code-block:: bash

        salt '*' cmd.run_stderr "grep f" stdin='one\\ntwo\\nthree\\nfour\\nfive\\n'
    '''
    python_shell = _python_shell_default(python_shell,
                                         kwargs.get('__pub_jid', ''))
    ret = _run(cmd,
               runas=runas,
               cwd=cwd,
               stdin=stdin,
               shell=shell,
               python_shell=python_shell,
               env=env,
               clean_env=clean_env,
               prepend_path=prepend_path,
               template=template,
               rstrip=rstrip,
               umask=umask,
               output_encoding=output_encoding,
               output_loglevel=output_loglevel,
               log_callback=log_callback,
               timeout=timeout,
               reset_system_locale=reset_system_locale,
               ignore_retcode=ignore_retcode,
               use_vt=use_vt,
               saltenv=saltenv,
               password=password,
               **kwargs)

    return ret['stderr'] if not hide_output else ''


def run_all(cmd,
            cwd=None,
            stdin=None,
            runas=None,
            shell=DEFAULT_SHELL,
            python_shell=None,
            env=None,
            clean_env=False,
            template=None,
            rstrip=True,
            umask=None,
            output_encoding=None,
            output_loglevel='debug',
            log_callback=None,
            hide_output=False,
            timeout=None,
            reset_system_locale=True,
            ignore_retcode=False,
            saltenv='base',
            use_vt=False,
            redirect_stderr=False,
            password=None,
            encoded_cmd=False,
            prepend_path=None,
            **kwargs):
    '''
    Execute the passed command and return a dict of return data

    :param str cmd: The command to run. ex: ``ls -lart /home``

    :param str cwd: The directory from which to execute the command. Defaults
        to the home directory of the user specified by ``runas`` (or the user
        under which Salt is running if ``runas`` is not specified).

    :param str stdin: A string of standard input can be specified for the
        command to be run using the ``stdin`` parameter. This can be useful in
        cases where sensitive information must be read from standard input.

    :param str runas: Specify an alternate user to run the command. The default
        behavior is to run as the user under which Salt is running. If running
        on a Windows minion you must also use the ``password`` argument, and
        the target user account must be in the Administrators group.

    :param str password: Windows only. Required when specifying ``runas``. This
        parameter will be ignored on non-Windows platforms.

        .. versionadded:: 2016.3.0

    :param str shell: Specify an alternate shell. Defaults to the system's
        default shell.

    :param bool python_shell: If False, let python handle the positional
        arguments. Set to True to use shell features, such as pipes or
        redirection.

    :param dict env: Environment variables to be set prior to execution.

        .. note::
            When passing environment variables on the CLI, they should be
            passed as the string representation of a dictionary.

            .. code-block:: bash

                salt myminion cmd.run_all 'some command' env='{"FOO": "bar"}'

    :param bool clean_env: Attempt to clean out all other shell environment
        variables and set only those provided in the 'env' argument to this
        function.

    :param str prepend_path: $PATH segment to prepend (trailing ':' not
        necessary) to $PATH

        .. versionadded:: 2018.3.0

    :param str template: If this setting is applied then the named templating
        engine will be used to render the downloaded file. Currently jinja,
        mako, and wempy are supported.

    :param bool rstrip: Strip all whitespace off the end of output before it is
        returned.

    :param str umask: The umask (in octal) to use when running the command.

    :param str output_encoding: Control the encoding used to decode the
        command's output.

        .. note::
            This should not need to be used in most cases. By default, Salt
            will try to use the encoding detected from the system locale, and
            will fall back to UTF-8 if this fails. This should only need to be
            used in cases where the output of the command is encoded in
            something other than the system locale or UTF-8.

            To see the encoding Salt has detected from the system locale, check
            the `locale` line in the output of :py:func:`test.versions_report
            <salt.modules.test.versions_report>`.

        .. versionadded:: 2018.3.0

    :param str output_loglevel: Control the loglevel at which the output from
        the command is logged to the minion log.

        .. note::
            The command being run will still be logged at the ``debug``
            loglevel regardless, unless ``quiet`` is used for this value.

    :param bool ignore_retcode: If the exit code of the command is nonzero,
        this is treated as an error condition, and the output from the command
        will be logged to the minion log. However, there are some cases where
        programs use the return code for signaling and a nonzero exit code
        doesn't necessarily mean failure. Pass this argument as ``True`` to
        skip logging the output if the command has a nonzero exit code.

    :param bool hide_output: If ``True``, suppress stdout and stderr in the
        return data.

        .. note::
            This is separate from ``output_loglevel``, which only handles how
            Salt logs to the minion log.

        .. versionadded:: 2018.3.0

    :param int timeout: A timeout in seconds for the executed process to
        return.

    :param bool use_vt: Use VT utils (saltstack) to stream the command output
        more interactively to the console and the logs. This is experimental.

    :param bool encoded_cmd: Specify if the supplied command is encoded.
       Only applies to shell 'powershell'.

       .. versionadded:: 2018.3.0

    :param bool redirect_stderr: If set to ``True``, then stderr will be
        redirected to stdout. This is helpful for cases where obtaining both
        the retcode and output is desired, but it is not desired to have the
        output separated into both stdout and stderr.

        .. versionadded:: 2015.8.2

    :param str password: Windows only. Required when specifying ``runas``. This
        parameter will be ignored on non-Windows platforms.

          .. versionadded:: 2016.3.0

    :param bool bg: If ``True``, run command in background and do not await or
        deliver its results

        .. versionadded:: 2016.3.6

    CLI Example:

    .. code-block:: bash

        salt '*' cmd.run_all "ls -l | awk '/foo/{print \\$2}'"

    The template arg can be set to 'jinja' or another supported template
    engine to render the command arguments before execution.
    For example:

    .. code-block:: bash

        salt '*' cmd.run_all template=jinja "ls -l /tmp/{{grains.id}} | awk '/foo/{print \\$2}'"

    A string of standard input can be specified for the command to be run using
    the ``stdin`` parameter. This can be useful in cases where sensitive
    information must be read from standard input.

    .. code-block:: bash

        salt '*' cmd.run_all "grep f" stdin='one\\ntwo\\nthree\\nfour\\nfive\\n'
    '''
    python_shell = _python_shell_default(python_shell,
                                         kwargs.get('__pub_jid', ''))
    stderr = subprocess.STDOUT if redirect_stderr else subprocess.PIPE
    ret = _run(cmd,
               runas=runas,
               cwd=cwd,
               stdin=stdin,
               stderr=stderr,
               shell=shell,
               python_shell=python_shell,
               env=env,
               clean_env=clean_env,
               prepend_path=prepend_path,
               template=template,
               rstrip=rstrip,
               umask=umask,
               output_encoding=output_encoding,
               output_loglevel=output_loglevel,
               log_callback=log_callback,
               timeout=timeout,
               reset_system_locale=reset_system_locale,
               ignore_retcode=ignore_retcode,
               saltenv=saltenv,
               use_vt=use_vt,
               password=password,
               encoded_cmd=encoded_cmd,
               **kwargs)

    if hide_output:
        ret['stdout'] = ret['stderr'] = ''
    return ret


def retcode(cmd,
            cwd=None,
            stdin=None,
            runas=None,
            shell=DEFAULT_SHELL,
            python_shell=None,
            env=None,
            clean_env=False,
            template=None,
            umask=None,
            output_encoding=None,
            output_loglevel='debug',
            log_callback=None,
            timeout=None,
            reset_system_locale=True,
            ignore_retcode=False,
            saltenv='base',
            use_vt=False,
            password=None,
            **kwargs):
    '''
    Execute a shell command and return the command's return code.

    :param str cmd: The command to run. ex: ``ls -lart /home``

    :param str cwd: The directory from which to execute the command. Defaults
        to the home directory of the user specified by ``runas`` (or the user
        under which Salt is running if ``runas`` is not specified).

    :param str stdin: A string of standard input can be specified for the
        command to be run using the ``stdin`` parameter. This can be useful in
        cases where sensitive information must be read from standard input.

    :param str runas: Specify an alternate user to run the command. The default
        behavior is to run as the user under which Salt is running. If running
        on a Windows minion you must also use the ``password`` argument, and
        the target user account must be in the Administrators group.

    :param str password: Windows only. Required when specifying ``runas``. This
        parameter will be ignored on non-Windows platforms.

        .. versionadded:: 2016.3.0

    :param str shell: Specify an alternate shell. Defaults to the system's
        default shell.

    :param bool python_shell: If False, let python handle the positional
        arguments. Set to True to use shell features, such as pipes or
        redirection.

    :param dict env: Environment variables to be set prior to execution.

        .. note::
            When passing environment variables on the CLI, they should be
            passed as the string representation of a dictionary.

            .. code-block:: bash

                salt myminion cmd.retcode 'some command' env='{"FOO": "bar"}'

    :param bool clean_env: Attempt to clean out all other shell environment
        variables and set only those provided in the 'env' argument to this
        function.

    :param str template: If this setting is applied then the named templating
        engine will be used to render the downloaded file. Currently jinja,
        mako, and wempy are supported.

    :param bool rstrip: Strip all whitespace off the end of output before it is
        returned.

    :param str umask: The umask (in octal) to use when running the command.

    :param str output_encoding: Control the encoding used to decode the
        command's output.

        .. note::
            This should not need to be used in most cases. By default, Salt
            will try to use the encoding detected from the system locale, and
            will fall back to UTF-8 if this fails. This should only need to be
            used in cases where the output of the command is encoded in
            something other than the system locale or UTF-8.

            To see the encoding Salt has detected from the system locale, check
            the `locale` line in the output of :py:func:`test.versions_report
            <salt.modules.test.versions_report>`.

        .. versionadded:: 2018.3.0

    :param str output_loglevel: Control the loglevel at which the output from
        the command is logged to the minion log.

        .. note::
            The command being run will still be logged at the ``debug``
            loglevel regardless, unless ``quiet`` is used for this value.

    :param bool ignore_retcode: If the exit code of the command is nonzero,
        this is treated as an error condition, and the output from the command
        will be logged to the minion log. However, there are some cases where
        programs use the return code for signaling and a nonzero exit code
        doesn't necessarily mean failure. Pass this argument as ``True`` to
        skip logging the output if the command has a nonzero exit code.

    :param int timeout: A timeout in seconds for the executed process to return.

    :param bool use_vt: Use VT utils (saltstack) to stream the command output
      more interactively to the console and the logs. This is experimental.

    :rtype: int
    :rtype: None
    :returns: Return Code as an int or None if there was an exception.

    CLI Example:

    .. code-block:: bash

        salt '*' cmd.retcode "file /bin/bash"

    The template arg can be set to 'jinja' or another supported template
    engine to render the command arguments before execution.
    For example:

    .. code-block:: bash

        salt '*' cmd.retcode template=jinja "file {{grains.pythonpath[0]}}/python"

    A string of standard input can be specified for the command to be run using
    the ``stdin`` parameter. This can be useful in cases where sensitive
    information must be read from standard input.

    .. code-block:: bash

        salt '*' cmd.retcode "grep f" stdin='one\\ntwo\\nthree\\nfour\\nfive\\n'
    '''
    ret = _run(cmd,
               runas=runas,
               cwd=cwd,
               stdin=stdin,
               stderr=subprocess.STDOUT,
               shell=shell,
               python_shell=python_shell,
               env=env,
               clean_env=clean_env,
               template=template,
               umask=umask,
               output_encoding=output_encoding,
               output_loglevel=output_loglevel,
               log_callback=log_callback,
               timeout=timeout,
               reset_system_locale=reset_system_locale,
               ignore_retcode=ignore_retcode,
               saltenv=saltenv,
               use_vt=use_vt,
               password=password,
               **kwargs)
    return ret['retcode']


def _retcode_quiet(cmd,
                   cwd=None,
                   stdin=None,
                   runas=None,
                   shell=DEFAULT_SHELL,
                   python_shell=False,
                   env=None,
                   clean_env=False,
                   template=None,
                   umask=None,
                   output_encoding=None,
                   log_callback=None,
                   timeout=None,
                   reset_system_locale=True,
                   ignore_retcode=False,
                   saltenv='base',
                   use_vt=False,
                   password=None,
                   **kwargs):
    '''
    Helper for running commands quietly for minion startup. Returns same as
    the retcode() function.
    '''
    return retcode(cmd,
                   cwd=cwd,
                   stdin=stdin,
                   runas=runas,
                   shell=shell,
                   python_shell=python_shell,
                   env=env,
                   clean_env=clean_env,
                   template=template,
                   umask=umask,
                   output_encoding=output_encoding,
                   output_loglevel='quiet',
                   log_callback=log_callback,
                   timeout=timeout,
                   reset_system_locale=reset_system_locale,
                   ignore_retcode=ignore_retcode,
                   saltenv=saltenv,
                   use_vt=use_vt,
                   password=password,
                   **kwargs)


def script(source,
           args=None,
           cwd=None,
           stdin=None,
           runas=None,
           shell=DEFAULT_SHELL,
           python_shell=None,
           env=None,
           template=None,
           umask=None,
           output_encoding=None,
           output_loglevel='debug',
           log_callback=None,
           hide_output=False,
           timeout=None,
           reset_system_locale=True,
           saltenv='base',
           use_vt=False,
           bg=False,
           password=None,
           **kwargs):
    '''
    Download a script from a remote location and execute the script locally.
    The script can be located on the salt master file server or on an HTTP/FTP
    server.

    The script will be executed directly, so it can be written in any available
    programming language.

    :param str source: The location of the script to download. If the file is
        located on the master in the directory named spam, and is called eggs,
        the source string is salt://spam/eggs

    :param str args: String of command line args to pass to the script. Only
        used if no args are specified as part of the `name` argument. To pass a
        string containing spaces in YAML, you will need to doubly-quote it:

        .. code-block:: bash

            salt myminion cmd.script salt://foo.sh "arg1 'arg two' arg3"

    :param str cwd: The directory from which to execute the command. Defaults
        to the home directory of the user specified by ``runas`` (or the user
        under which Salt is running if ``runas`` is not specified).

    :param str stdin: A string of standard input can be specified for the
        command to be run using the ``stdin`` parameter. This can be useful in
        cases where sensitive information must be read from standard input.

    :param str runas: Specify an alternate user to run the command. The default
        behavior is to run as the user under which Salt is running. If running
        on a Windows minion you must also use the ``password`` argument, and
        the target user account must be in the Administrators group.

    :param str password: Windows only. Required when specifying ``runas``. This
        parameter will be ignored on non-Windows platforms.

        .. versionadded:: 2016.3.0

    :param str shell: Specify an alternate shell. Defaults to the system's
        default shell.

    :param bool python_shell: If False, let python handle the positional
        arguments. Set to True to use shell features, such as pipes or
        redirection.

    :param bool bg: If True, run script in background and do not await or
        deliver it's results

    :param dict env: Environment variables to be set prior to execution.

        .. note::
            When passing environment variables on the CLI, they should be
            passed as the string representation of a dictionary.

            .. code-block:: bash

                salt myminion cmd.script 'some command' env='{"FOO": "bar"}'

    :param str template: If this setting is applied then the named templating
        engine will be used to render the downloaded file. Currently jinja,
        mako, and wempy are supported.

    :param str umask: The umask (in octal) to use when running the command.

    :param str output_encoding: Control the encoding used to decode the
        command's output.

        .. note::
            This should not need to be used in most cases. By default, Salt
            will try to use the encoding detected from the system locale, and
            will fall back to UTF-8 if this fails. This should only need to be
            used in cases where the output of the command is encoded in
            something other than the system locale or UTF-8.

            To see the encoding Salt has detected from the system locale, check
            the `locale` line in the output of :py:func:`test.versions_report
            <salt.modules.test.versions_report>`.

        .. versionadded:: 2018.3.0

    :param str output_loglevel: Control the loglevel at which the output from
        the command is logged to the minion log.

        .. note::
            The command being run will still be logged at the ``debug``
            loglevel regardless, unless ``quiet`` is used for this value.

    :param bool ignore_retcode: If the exit code of the command is nonzero,
        this is treated as an error condition, and the output from the command
        will be logged to the minion log. However, there are some cases where
        programs use the return code for signaling and a nonzero exit code
        doesn't necessarily mean failure. Pass this argument as ``True`` to
        skip logging the output if the command has a nonzero exit code.

    :param bool hide_output: If ``True``, suppress stdout and stderr in the
        return data.

        .. note::
            This is separate from ``output_loglevel``, which only handles how
            Salt logs to the minion log.

        .. versionadded:: 2018.3.0

    :param int timeout: If the command has not terminated after timeout
        seconds, send the subprocess sigterm, and if sigterm is ignored, follow
        up with sigkill

    :param bool use_vt: Use VT utils (saltstack) to stream the command output
        more interactively to the console and the logs. This is experimental.

    CLI Example:

    .. code-block:: bash

        salt '*' cmd.script salt://scripts/runme.sh
        salt '*' cmd.script salt://scripts/runme.sh 'arg1 arg2 "arg 3"'
        salt '*' cmd.script salt://scripts/windows_task.ps1 args=' -Input c:\\tmp\\infile.txt' shell='powershell'


    .. code-block:: bash

        salt '*' cmd.script salt://scripts/runme.sh stdin='one\\ntwo\\nthree\\nfour\\nfive\\n'
    '''
    python_shell = _python_shell_default(python_shell,
                                         kwargs.get('__pub_jid', ''))

    def _cleanup_tempfile(path):
        try:
            __salt__['file.remove'](path)
        except (SaltInvocationError, CommandExecutionError) as exc:
            log.error(
                'cmd.script: Unable to clean tempfile \'%s\': %s',
                path, exc, exc_info_on_loglevel=logging.DEBUG
            )

    if '__env__' in kwargs:
        # "env" is not supported; Use "saltenv".
        kwargs.pop('__env__')

    win_cwd = False
    if salt.utils.platform.is_windows() and runas and cwd is None:
        # Create a temp working directory
        cwd = tempfile.mkdtemp(dir=__opts__['cachedir'])
        win_cwd = True
        salt.utils.win_dacl.set_permissions(obj_name=cwd,
                                            principal=runas,
                                            permissions='full_control')

    path = salt.utils.files.mkstemp(dir=cwd, suffix=os.path.splitext(source)[1])

    if template:
        if 'pillarenv' in kwargs or 'pillar' in kwargs:
            pillarenv = kwargs.get('pillarenv', __opts__.get('pillarenv'))
            kwargs['pillar'] = _gather_pillar(pillarenv, kwargs.get('pillar'))
        fn_ = __salt__['cp.get_template'](source,
                                          path,
                                          template,
                                          saltenv,
                                          **kwargs)
        if not fn_:
            _cleanup_tempfile(path)
            # If a temp working directory was created (Windows), let's remove that
            if win_cwd:
                _cleanup_tempfile(cwd)
            return {'pid': 0,
                    'retcode': 1,
                    'stdout': '',
                    'stderr': '',
                    'cache_error': True}
    else:
        fn_ = __salt__['cp.cache_file'](source, saltenv)
        if not fn_:
            _cleanup_tempfile(path)
            # If a temp working directory was created (Windows), let's remove that
            if win_cwd:
                _cleanup_tempfile(cwd)
            return {'pid': 0,
                    'retcode': 1,
                    'stdout': '',
                    'stderr': '',
                    'cache_error': True}
        shutil.copyfile(fn_, path)
    if not salt.utils.platform.is_windows():
        os.chmod(path, 320)
        os.chown(path, __salt__['file.user_to_uid'](runas), -1)

    if salt.utils.is_windows() and shell.lower() != 'powershell':
        cmd_path = _cmd_quote(path, escape=False)
    else:
        cmd_path = _cmd_quote(path)

<<<<<<< HEAD
    ret = _run(path + ' ' + six.text_type(args) if args else path,
=======
    ret = _run(cmd_path + ' ' + str(args) if args else cmd_path,
>>>>>>> b49eeca6
               cwd=cwd,
               stdin=stdin,
               output_encoding=output_encoding,
               output_loglevel=output_loglevel,
               log_callback=log_callback,
               runas=runas,
               shell=shell,
               python_shell=python_shell,
               env=env,
               umask=umask,
               timeout=timeout,
               reset_system_locale=reset_system_locale,
               saltenv=saltenv,
               use_vt=use_vt,
               bg=bg,
               password=password,
               **kwargs)
    _cleanup_tempfile(path)
    # If a temp working directory was created (Windows), let's remove that
    if win_cwd:
        _cleanup_tempfile(cwd)

    if hide_output:
        ret['stdout'] = ret['stderr'] = ''
    return ret


def script_retcode(source,
                   args=None,
                   cwd=None,
                   stdin=None,
                   runas=None,
                   shell=DEFAULT_SHELL,
                   python_shell=None,
                   env=None,
                   template='jinja',
                   umask=None,
                   timeout=None,
                   reset_system_locale=True,
                   saltenv='base',
                   output_encoding=None,
                   output_loglevel='debug',
                   log_callback=None,
                   use_vt=False,
                   password=None,
                   **kwargs):
    '''
    Download a script from a remote location and execute the script locally.
    The script can be located on the salt master file server or on an HTTP/FTP
    server.

    The script will be executed directly, so it can be written in any available
    programming language.

    The script can also be formatted as a template, the default is jinja.

    Only evaluate the script return code and do not block for terminal output

    :param str source: The location of the script to download. If the file is
        located on the master in the directory named spam, and is called eggs,
        the source string is salt://spam/eggs

    :param str args: String of command line args to pass to the script. Only
        used if no args are specified as part of the `name` argument. To pass a
        string containing spaces in YAML, you will need to doubly-quote it:
        "arg1 'arg two' arg3"

    :param str cwd: The directory from which to execute the command. Defaults
        to the home directory of the user specified by ``runas`` (or the user
        under which Salt is running if ``runas`` is not specified).

    :param str stdin: A string of standard input can be specified for the
        command to be run using the ``stdin`` parameter. This can be useful in
        cases where sensitive information must be read from standard input.

    :param str runas: Specify an alternate user to run the command. The default
        behavior is to run as the user under which Salt is running. If running
        on a Windows minion you must also use the ``password`` argument, and
        the target user account must be in the Administrators group.

    :param str password: Windows only. Required when specifying ``runas``. This
        parameter will be ignored on non-Windows platforms.

        .. versionadded:: 2016.3.0

    :param str shell: Specify an alternate shell. Defaults to the system's
        default shell.

    :param bool python_shell: If False, let python handle the positional
        arguments. Set to True to use shell features, such as pipes or
        redirection.

    :param dict env: Environment variables to be set prior to execution.

        .. note::
            When passing environment variables on the CLI, they should be
            passed as the string representation of a dictionary.

            .. code-block:: bash

                salt myminion cmd.script_retcode 'some command' env='{"FOO": "bar"}'

    :param str template: If this setting is applied then the named templating
        engine will be used to render the downloaded file. Currently jinja,
        mako, and wempy are supported.

    :param str umask: The umask (in octal) to use when running the command.

    :param str output_encoding: Control the encoding used to decode the
        command's output.

        .. note::
            This should not need to be used in most cases. By default, Salt
            will try to use the encoding detected from the system locale, and
            will fall back to UTF-8 if this fails. This should only need to be
            used in cases where the output of the command is encoded in
            something other than the system locale or UTF-8.

            To see the encoding Salt has detected from the system locale, check
            the `locale` line in the output of :py:func:`test.versions_report
            <salt.modules.test.versions_report>`.

        .. versionadded:: 2018.3.0

    :param str output_loglevel: Control the loglevel at which the output from
        the command is logged to the minion log.

        .. note::
            The command being run will still be logged at the ``debug``
            loglevel regardless, unless ``quiet`` is used for this value.

    :param bool ignore_retcode: If the exit code of the command is nonzero,
        this is treated as an error condition, and the output from the command
        will be logged to the minion log. However, there are some cases where
        programs use the return code for signaling and a nonzero exit code
        doesn't necessarily mean failure. Pass this argument as ``True`` to
        skip logging the output if the command has a nonzero exit code.

    :param int timeout: If the command has not terminated after timeout
        seconds, send the subprocess sigterm, and if sigterm is ignored, follow
        up with sigkill

    :param bool use_vt: Use VT utils (saltstack) to stream the command output
        more interactively to the console and the logs. This is experimental.

    CLI Example:

    .. code-block:: bash

        salt '*' cmd.script_retcode salt://scripts/runme.sh
        salt '*' cmd.script_retcode salt://scripts/runme.sh 'arg1 arg2 "arg 3"'
        salt '*' cmd.script_retcode salt://scripts/windows_task.ps1 args=' -Input c:\\tmp\\infile.txt' shell='powershell'

    A string of standard input can be specified for the command to be run using
    the ``stdin`` parameter. This can be useful in cases where sensitive
    information must be read from standard input.

    .. code-block:: bash

        salt '*' cmd.script_retcode salt://scripts/runme.sh stdin='one\\ntwo\\nthree\\nfour\\nfive\\n'
    '''
    if '__env__' in kwargs:
        # "env" is not supported; Use "saltenv".
        kwargs.pop('__env__')

    return script(source=source,
                  args=args,
                  cwd=cwd,
                  stdin=stdin,
                  runas=runas,
                  shell=shell,
                  python_shell=python_shell,
                  env=env,
                  template=template,
                  umask=umask,
                  timeout=timeout,
                  reset_system_locale=reset_system_locale,
                  saltenv=saltenv,
                  output_encoding=output_encoding,
                  output_loglevel=output_loglevel,
                  log_callback=log_callback,
                  use_vt=use_vt,
                  password=password,
                  **kwargs)['retcode']


def which(cmd):
    '''
    Returns the path of an executable available on the minion, None otherwise

    CLI Example:

    .. code-block:: bash

        salt '*' cmd.which cat
    '''
    return salt.utils.path.which(cmd)


def which_bin(cmds):
    '''
    Returns the first command found in a list of commands

    CLI Example:

    .. code-block:: bash

        salt '*' cmd.which_bin '[pip2, pip, pip-python]'
    '''
    return salt.utils.path.which_bin(cmds)


def has_exec(cmd):
    '''
    Returns true if the executable is available on the minion, false otherwise

    CLI Example:

    .. code-block:: bash

        salt '*' cmd.has_exec cat
    '''
    return which(cmd) is not None


def exec_code(lang, code, cwd=None, args=None, **kwargs):
    '''
    Pass in two strings, the first naming the executable language, aka -
    python2, python3, ruby, perl, lua, etc. the second string containing
    the code you wish to execute. The stdout will be returned.

    All parameters from :mod:`cmd.run_all <salt.modules.cmdmod.run_all>` except python_shell can be used.

    CLI Example:

    .. code-block:: bash

        salt '*' cmd.exec_code ruby 'puts "cheese"'
        salt '*' cmd.exec_code ruby 'puts "cheese"' args='["arg1", "arg2"]' env='{"FOO": "bar"}'
    '''
    return exec_code_all(lang, code, cwd, args, **kwargs)['stdout']


def exec_code_all(lang, code, cwd=None, args=None, **kwargs):
    '''
    Pass in two strings, the first naming the executable language, aka -
    python2, python3, ruby, perl, lua, etc. the second string containing
    the code you wish to execute. All cmd artifacts (stdout, stderr, retcode, pid)
    will be returned.

    All parameters from :mod:`cmd.run_all <salt.modules.cmdmod.run_all>` except python_shell can be used.

    CLI Example:

    .. code-block:: bash

        salt '*' cmd.exec_code_all ruby 'puts "cheese"'
        salt '*' cmd.exec_code_all ruby 'puts "cheese"' args='["arg1", "arg2"]' env='{"FOO": "bar"}'
    '''
    powershell = lang.lower().startswith("powershell")

    if powershell:
        codefile = salt.utils.files.mkstemp(suffix=".ps1")
    else:
        codefile = salt.utils.files.mkstemp()

    with salt.utils.files.fopen(codefile, 'w+t', binary=False) as fp_:
        fp_.write(salt.utils.stringutils.to_str(code))

    if powershell:
        cmd = [lang, "-File", codefile]
    else:
        cmd = [lang, codefile]

    if isinstance(args, six.string_types):
        cmd.append(args)
    elif isinstance(args, list):
        cmd += args

    ret = run_all(cmd, cwd=cwd, python_shell=False, **kwargs)
    os.remove(codefile)
    return ret


def tty(device, echo=''):
    '''
    Echo a string to a specific tty

    CLI Example:

    .. code-block:: bash

        salt '*' cmd.tty tty0 'This is a test'
        salt '*' cmd.tty pts3 'This is a test'
    '''
    if device.startswith('tty'):
        teletype = '/dev/{0}'.format(device)
    elif device.startswith('pts'):
        teletype = '/dev/{0}'.format(device.replace('pts', 'pts/'))
    else:
        return {'Error': 'The specified device is not a valid TTY'}
    try:
        with salt.utils.files.fopen(teletype, 'wb') as tty_device:
            tty_device.write(salt.utils.stringutils.to_bytes(echo))
        return {
            'Success': 'Message was successfully echoed to {0}'.format(teletype)
        }
    except IOError:
        return {
            'Error': 'Echoing to {0} returned error'.format(teletype)
        }


def run_chroot(root,
               cmd,
               cwd=None,
               stdin=None,
               runas=None,
               shell=DEFAULT_SHELL,
               python_shell=True,
               env=None,
               clean_env=False,
               template=None,
               rstrip=True,
               umask=None,
               output_encoding=None,
               output_loglevel='quiet',
               log_callback=None,
               hide_output=False,
               timeout=None,
               reset_system_locale=True,
               ignore_retcode=False,
               saltenv='base',
               use_vt=False,
               bg=False,
               **kwargs):
    '''
    .. versionadded:: 2014.7.0

    This function runs :mod:`cmd.run_all <salt.modules.cmdmod.run_all>` wrapped
    within a chroot, with dev and proc mounted in the chroot

    :param str root: Path to the root of the jail to use.

    :param str cmd: The command to run. ex: ``ls -lart /home``

    :param str cwd: The directory from which to execute the command. Defaults
        to the home directory of the user specified by ``runas`` (or the user
        under which Salt is running if ``runas`` is not specified).

    :parar str stdin: A string of standard input can be specified for the
        command to be run using the ``stdin`` parameter. This can be useful in
        cases where sensitive information must be read from standard input.

    :param str runas: Specify an alternate user to run the command. The default
        behavior is to run as the user under which Salt is running. If running
        on a Windows minion you must also use the ``password`` argument, and
        the target user account must be in the Administrators group.

    :param str shell: Specify an alternate shell. Defaults to the system's
        default shell.

    :param bool python_shell: If False, let python handle the positional
        arguments. Set to True to use shell features, such as pipes or
        redirection.

    :param dict env: Environment variables to be set prior to execution.

        .. note::
            When passing environment variables on the CLI, they should be
            passed as the string representation of a dictionary.

            .. code-block:: bash

                salt myminion cmd.run_chroot 'some command' env='{"FOO": "bar"}'

    :param dict clean_env: Attempt to clean out all other shell environment
        variables and set only those provided in the 'env' argument to this
        function.

    :param str template: If this setting is applied then the named templating
        engine will be used to render the downloaded file. Currently jinja,
        mako, and wempy are supported.

    :param bool rstrip:
        Strip all whitespace off the end of output before it is returned.

    :param str umask:
         The umask (in octal) to use when running the command.

    :param str output_encoding: Control the encoding used to decode the
        command's output.

        .. note::
            This should not need to be used in most cases. By default, Salt
            will try to use the encoding detected from the system locale, and
            will fall back to UTF-8 if this fails. This should only need to be
            used in cases where the output of the command is encoded in
            something other than the system locale or UTF-8.

            To see the encoding Salt has detected from the system locale, check
            the `locale` line in the output of :py:func:`test.versions_report
            <salt.modules.test.versions_report>`.

        .. versionadded:: 2018.3.0

    :param str output_loglevel: Control the loglevel at which the output from
        the command is logged to the minion log.

        .. note::
            The command being run will still be logged at the ``debug``
            loglevel regardless, unless ``quiet`` is used for this value.

    :param bool ignore_retcode: If the exit code of the command is nonzero,
        this is treated as an error condition, and the output from the command
        will be logged to the minion log. However, there are some cases where
        programs use the return code for signaling and a nonzero exit code
        doesn't necessarily mean failure. Pass this argument as ``True`` to
        skip logging the output if the command has a nonzero exit code.

    :param bool hide_output: If ``True``, suppress stdout and stderr in the
        return data.

        .. note::
            This is separate from ``output_loglevel``, which only handles how
            Salt logs to the minion log.

        .. versionadded:: 2018.3.0

    :param int timeout:
        A timeout in seconds for the executed process to return.

    :param bool use_vt:
        Use VT utils (saltstack) to stream the command output more
        interactively to the console and the logs. This is experimental.

    CLI Example:

    .. code-block:: bash

        salt '*' cmd.run_chroot /var/lib/lxc/container_name/rootfs 'sh /tmp/bootstrap.sh'
    '''
    __salt__['mount.mount'](
        os.path.join(root, 'dev'),
        'udev',
        fstype='devtmpfs')
    __salt__['mount.mount'](
        os.path.join(root, 'proc'),
        'proc',
        fstype='proc')

    # Execute chroot routine
    sh_ = '/bin/sh'
    if os.path.isfile(os.path.join(root, 'bin/bash')):
        sh_ = '/bin/bash'

    if isinstance(cmd, (list, tuple)):
        cmd = ' '.join([six.text_type(i) for i in cmd])
    cmd = 'chroot {0} {1} -c {2}'.format(root, sh_, _cmd_quote(cmd))

    run_func = __context__.pop('cmd.run_chroot.func', run_all)

    ret = run_func(cmd,
                   runas=runas,
                   cwd=cwd,
                   stdin=stdin,
                   shell=shell,
                   python_shell=python_shell,
                   env=env,
                   clean_env=clean_env,
                   template=template,
                   rstrip=rstrip,
                   umask=umask,
                   output_encoding=output_encoding,
                   output_loglevel=output_loglevel,
                   log_callback=log_callback,
                   timeout=timeout,
                   reset_system_locale=reset_system_locale,
                   ignore_retcode=ignore_retcode,
                   saltenv=saltenv,
                   pillarenv=kwargs.get('pillarenv'),
                   pillar=kwargs.get('pillar'),
                   use_vt=use_vt,
                   bg=bg)

    # Kill processes running in the chroot
    for i in range(6):
        pids = _chroot_pids(root)
        if not pids:
            break
        for pid in pids:
            # use sig 15 (TERM) for first 3 attempts, then 9 (KILL)
            sig = 15 if i < 3 else 9
            os.kill(pid, sig)

    if _chroot_pids(root):
        log.error('Processes running in chroot could not be killed, '
                  'filesystem will remain mounted')

    __salt__['mount.umount'](os.path.join(root, 'proc'))
    __salt__['mount.umount'](os.path.join(root, 'dev'))
    if hide_output:
        ret['stdout'] = ret['stderr'] = ''
    return ret


def _is_valid_shell(shell):
    '''
    Attempts to search for valid shells on a system and
    see if a given shell is in the list
    '''
    if salt.utils.platform.is_windows():
        return True  # Don't even try this for Windows
    shells = '/etc/shells'
    available_shells = []
    if os.path.exists(shells):
        try:
            with salt.utils.files.fopen(shells, 'r') as shell_fp:
                lines = [salt.utils.stringutils.to_unicode(x)
                         for x in shell_fp.read().splitlines()]
            for line in lines:
                if line.startswith('#'):
                    continue
                else:
                    available_shells.append(line)
        except OSError:
            return True
    else:
        # No known method of determining available shells
        return None
    if shell in available_shells:
        return True
    else:
        return False


def shells():
    '''
    Lists the valid shells on this system via the /etc/shells file

    .. versionadded:: 2015.5.0

    CLI Example::

        salt '*' cmd.shells
    '''
    shells_fn = '/etc/shells'
    ret = []
    if os.path.exists(shells_fn):
        try:
            with salt.utils.files.fopen(shells_fn, 'r') as shell_fp:
                lines = [salt.utils.stringutils.to_unicode(x)
                         for x in shell_fp.read().splitlines()]
            for line in lines:
                line = line.strip()
                if line.startswith('#'):
                    continue
                elif not line:
                    continue
                else:
                    ret.append(line)
        except OSError:
            log.error("File '%s' was not found", shells_fn)
    return ret


def shell_info(shell, list_modules=False):
    '''
    .. versionadded:: 2016.11.0

    Provides information about a shell or script languages which often use
    ``#!``. The values returned are dependent on the shell or scripting
    languages all return the ``installed``, ``path``, ``version``,
    ``version_raw``

    Args:
        shell (str): Name of the shell. Support shells/script languages include
        bash, cmd, perl, php, powershell, python, ruby and zsh

        list_modules (bool): True to list modules available to the shell.
        Currently only lists powershell modules.

    Returns:
        dict: A dictionary of information about the shell

    .. code-block:: python

        {'version': '<2 or 3 numeric components dot-separated>',
         'version_raw': '<full version string>',
         'path': '<full path to binary>',
         'installed': <True, False or None>,
         '<attribute>': '<attribute value>'}

    .. note::
        - ``installed`` is always returned, if ``None`` or ``False`` also
          returns error and may also return ``stdout`` for diagnostics.
        - ``version`` is for use in determine if a shell/script language has a
          particular feature set, not for package management.
        - The shell must be within the executable search path.

    CLI Example:

    .. code-block:: bash

        salt '*' cmd.shell_info bash
        salt '*' cmd.shell_info powershell

    :codeauthor: Damon Atkins <https://github.com/damon-atkins>
    '''
    regex_shells = {
        'bash': [r'version (\d\S*)', 'bash', '--version'],
        'bash-test-error': [r'versioZ ([-\w.]+)', 'bash', '--version'],  # used to test an error result
        'bash-test-env': [r'(HOME=.*)', 'bash', '-c', 'declare'],  # used to test an error result
        'zsh': [r'^zsh (\d\S*)', 'zsh', '--version'],
        'tcsh': [r'^tcsh (\d\S*)', 'tcsh', '--version'],
        'cmd': [r'Version ([\d.]+)', 'cmd.exe', '/C', 'ver'],
        'powershell': [r'PSVersion\s+(\d\S*)', 'powershell', '-NonInteractive', '$PSVersionTable'],
        'perl': [r'^(\d\S*)', 'perl', '-e', 'printf "%vd\n", $^V;'],
        'python': [r'^Python (\d\S*)', 'python', '-V'],
        'ruby': [r'^ruby (\d\S*)', 'ruby', '-v'],
        'php': [r'^PHP (\d\S*)', 'php', '-v']
    }
    # Ensure ret['installed'] always as a value of True, False or None (not sure)
    ret = {'installed': False}
    if salt.utils.platform.is_windows() and shell == 'powershell':
        pw_keys = salt.utils.win_reg.list_keys(
            hive='HKEY_LOCAL_MACHINE',
            key='Software\\Microsoft\\PowerShell')
        pw_keys.sort(key=int)
        if len(pw_keys) == 0:
            return {
                'error': 'Unable to locate \'powershell\' Reason: Cannot be '
                         'found in registry.',
                'installed': False,
            }
        for reg_ver in pw_keys:
            install_data = salt.utils.win_reg.read_value(
                hive='HKEY_LOCAL_MACHINE',
                key='Software\\Microsoft\\PowerShell\\{0}'.format(reg_ver),
                vname='Install')
            if install_data.get('vtype') == 'REG_DWORD' and \
                    install_data.get('vdata') == 1:
                details = salt.utils.win_reg.list_values(
                    hive='HKEY_LOCAL_MACHINE',
                    key='Software\\Microsoft\\PowerShell\\{0}\\'
                        'PowerShellEngine'.format(reg_ver))

                # reset data, want the newest version details only as powershell
                # is backwards compatible
                ret = {}

                # if all goes well this will become True
                ret['installed'] = None
                ret['path'] = which('powershell.exe')
                for attribute in details:
                    if attribute['vname'].lower() == '(default)':
                        continue
                    elif attribute['vname'].lower() == 'powershellversion':
                        ret['psversion'] = attribute['vdata']
                        ret['version_raw'] = attribute['vdata']
                    elif attribute['vname'].lower() == 'runtimeversion':
                        ret['crlversion'] = attribute['vdata']
                        if ret['crlversion'][0].lower() == 'v':
                            ret['crlversion'] = ret['crlversion'][1::]
                    elif attribute['vname'].lower() == 'pscompatibleversion':
                        # reg attribute does not end in s, the powershell
                        # attribute does
                        ret['pscompatibleversions'] = \
                            attribute['vdata'].replace(' ', '').split(',')
                    else:
                        # keys are lower case as python is case sensitive the
                        # registry is not
                        ret[attribute['vname'].lower()] = attribute['vdata']
    else:
        if shell not in regex_shells:
            return {
                'error': 'Salt does not know how to get the version number for '
                         '{0}'.format(shell),
                'installed': None
            }
        shell_data = regex_shells[shell]
        pattern = shell_data.pop(0)
        # We need to make sure HOME set, so shells work correctly
        # salt-call will general have home set, the salt-minion service may not
        # We need to assume ports of unix shells to windows will look after
        # themselves in setting HOME as they do it in many different ways
        newenv = os.environ
        if ('HOME' not in newenv) and (not salt.utils.platform.is_windows()):
            newenv['HOME'] = os.path.expanduser('~')
            log.debug('HOME environment set to %s', newenv['HOME'])
        try:
            proc = salt.utils.timed_subprocess.TimedProc(
                shell_data,
                stdin=None,
                stdout=subprocess.PIPE,
                stderr=subprocess.STDOUT,
                timeout=10,
                env=newenv
                )
        except (OSError, IOError) as exc:
            return {
                'error': 'Unable to run command \'{0}\' Reason: {1}'.format(' '.join(shell_data), exc),
                'installed': False,
            }
        try:
            proc.run()
        except TimedProcTimeoutError as exc:
            return {
                'error': 'Unable to run command \'{0}\' Reason: Timed out.'.format(' '.join(shell_data)),
                'installed': False,
            }

        ret['path'] = which(shell_data[0])
        pattern_result = re.search(pattern, proc.stdout, flags=re.IGNORECASE)
        # only set version if we find it, so code later on can deal with it
        if pattern_result:
            ret['version_raw'] = pattern_result.group(1)

    if 'version_raw' in ret:
        version_results = re.match(r'(\d[\d.]*)', ret['version_raw'])
        if version_results:
            ret['installed'] = True
            ver_list = version_results.group(1).split('.')[:3]
            if len(ver_list) == 1:
                ver_list.append('0')
            ret['version'] = '.'.join(ver_list[:3])
    else:
        ret['installed'] = None  # Have an unexpected result

    # Get a list of the PowerShell modules which are potentially available
    # to be imported
    if shell == 'powershell' and ret['installed'] and list_modules:
        ret['modules'] = salt.utils.powershell.get_modules()

    if 'version' not in ret:
        ret['error'] = 'The version regex pattern for shell {0}, could not ' \
                       'find the version string'.format(shell)
        ret['stdout'] = proc.stdout  # include stdout so they can see the issue
        log.error(ret['error'])

    return ret


def powershell(cmd,
        cwd=None,
        stdin=None,
        runas=None,
        shell=DEFAULT_SHELL,
        env=None,
        clean_env=False,
        template=None,
        rstrip=True,
        umask=None,
        output_encoding=None,
        output_loglevel='debug',
        hide_output=False,
        timeout=None,
        reset_system_locale=True,
        ignore_retcode=False,
        saltenv='base',
        use_vt=False,
        password=None,
        depth=None,
        encode_cmd=False,
        **kwargs):
    '''
    Execute the passed PowerShell command and return the output as a dictionary.

    Other ``cmd.*`` functions (besides ``cmd.powershell_all``)
    return the raw text output of the command. This
    function appends ``| ConvertTo-JSON`` to the command and then parses the
    JSON into a Python dictionary. If you want the raw textual result of your
    PowerShell command you should use ``cmd.run`` with the ``shell=powershell``
    option.

    For example:

    .. code-block:: bash

        salt '*' cmd.run '$PSVersionTable.CLRVersion' shell=powershell
        salt '*' cmd.run 'Get-NetTCPConnection' shell=powershell

    .. versionadded:: 2016.3.0

    .. warning::

        This passes the cmd argument directly to PowerShell
        without any further processing! Be absolutely sure that you
        have properly sanitized the command passed to this function
        and do not use untrusted inputs.

    In addition to the normal ``cmd.run`` parameters, this command offers the
    ``depth`` parameter to change the Windows default depth for the
    ``ConvertTo-JSON`` powershell command. The Windows default is 2. If you need
    more depth, set that here.

    .. note::
        For some commands, setting the depth to a value greater than 4 greatly
        increases the time it takes for the command to return and in many cases
        returns useless data.

    :param str cmd: The powershell command to run.

    :param str cwd: The directory from which to execute the command. Defaults
        to the home directory of the user specified by ``runas`` (or the user
        under which Salt is running if ``runas`` is not specified).

    :param str stdin: A string of standard input can be specified for the
      command to be run using the ``stdin`` parameter. This can be useful in cases
      where sensitive information must be read from standard input.

    :param str runas: Specify an alternate user to run the command. The default
        behavior is to run as the user under which Salt is running. If running
        on a Windows minion you must also use the ``password`` argument, and
        the target user account must be in the Administrators group.

    :param str password: Windows only. Required when specifying ``runas``. This
      parameter will be ignored on non-Windows platforms.

      .. versionadded:: 2016.3.0

    :param str shell: Specify an alternate shell. Defaults to the system's
        default shell.

    :param bool python_shell: If False, let python handle the positional
      arguments. Set to True to use shell features, such as pipes or
      redirection.

    :param dict env: Environment variables to be set prior to execution.

        .. note::
            When passing environment variables on the CLI, they should be
            passed as the string representation of a dictionary.

            .. code-block:: bash

                salt myminion cmd.powershell 'some command' env='{"FOO": "bar"}'

    :param bool clean_env: Attempt to clean out all other shell environment
        variables and set only those provided in the 'env' argument to this
        function.

    :param str template: If this setting is applied then the named templating
        engine will be used to render the downloaded file. Currently jinja,
        mako, and wempy are supported.

    :param bool rstrip: Strip all whitespace off the end of output before it is
        returned.

    :param str umask: The umask (in octal) to use when running the command.

    :param str output_encoding: Control the encoding used to decode the
        command's output.

        .. note::
            This should not need to be used in most cases. By default, Salt
            will try to use the encoding detected from the system locale, and
            will fall back to UTF-8 if this fails. This should only need to be
            used in cases where the output of the command is encoded in
            something other than the system locale or UTF-8.

            To see the encoding Salt has detected from the system locale, check
            the `locale` line in the output of :py:func:`test.versions_report
            <salt.modules.test.versions_report>`.

        .. versionadded:: 2018.3.0

    :param str output_loglevel: Control the loglevel at which the output from
        the command is logged to the minion log.

        .. note::
            The command being run will still be logged at the ``debug``
            loglevel regardless, unless ``quiet`` is used for this value.

    :param bool ignore_retcode: If the exit code of the command is nonzero,
        this is treated as an error condition, and the output from the command
        will be logged to the minion log. However, there are some cases where
        programs use the return code for signaling and a nonzero exit code
        doesn't necessarily mean failure. Pass this argument as ``True`` to
        skip logging the output if the command has a nonzero exit code.

    :param bool hide_output: If ``True``, suppress stdout and stderr in the
        return data.

        .. note::
            This is separate from ``output_loglevel``, which only handles how
            Salt logs to the minion log.

        .. versionadded:: 2018.3.0

    :param int timeout: A timeout in seconds for the executed process to return.

    :param bool use_vt: Use VT utils (saltstack) to stream the command output
        more interactively to the console and the logs. This is experimental.

    :param bool reset_system_locale: Resets the system locale

    :param str saltenv: The salt environment to use. Default is 'base'

    :param int depth: The number of levels of contained objects to be included.
        Default is 2. Values greater than 4 seem to greatly increase the time
        it takes for the command to complete for some commands. eg: ``dir``

        .. versionadded:: 2016.3.4

    :param bool encode_cmd: Encode the command before executing. Use in cases
        where characters may be dropped or incorrectly converted when executed.
        Default is False.

    :returns:
        :dict: A dictionary of data returned by the powershell command.

    CLI Example:

    .. code-block:: powershell

        salt '*' cmd.powershell "$PSVersionTable.CLRVersion"
    '''
    if 'python_shell' in kwargs:
        python_shell = kwargs.pop('python_shell')
    else:
        python_shell = True

    # Append PowerShell Object formatting
    # ConvertTo-JSON is only available on PowerShell 3.0 and later
    psversion = shell_info('powershell')['psversion']
    if salt.utils.versions.version_cmp(psversion, '2.0') == 1:
        cmd += ' | ConvertTo-JSON'
        if depth is not None:
            cmd += ' -Depth {0}'.format(depth)

    if encode_cmd:
        # Convert the cmd to UTF-16LE without a BOM and base64 encode.
        # Just base64 encoding UTF-8 or including a BOM is not valid.
        log.debug('Encoding PowerShell command \'%s\'', cmd)
        cmd_utf16 = cmd.decode('utf-8').encode('utf-16le')
        cmd = base64.standard_b64encode(cmd_utf16)
        encoded_cmd = True
    else:
        encoded_cmd = False

    # Put the whole command inside a try / catch block
    # Some errors in PowerShell are not "Terminating Errors" and will not be
    # caught in a try/catch block. For example, the `Get-WmiObject` command will
    # often return a "Non Terminating Error". To fix this, make sure
    # `-ErrorAction Stop` is set in the powershell command
    cmd = 'try {' + cmd + '} catch { "{}" }'

    # Retrieve the response, while overriding shell with 'powershell'
    response = run(cmd,
                   cwd=cwd,
                   stdin=stdin,
                   runas=runas,
                   shell='powershell',
                   env=env,
                   clean_env=clean_env,
                   template=template,
                   rstrip=rstrip,
                   umask=umask,
                   output_encoding=output_encoding,
                   output_loglevel=output_loglevel,
                   hide_output=hide_output,
                   timeout=timeout,
                   reset_system_locale=reset_system_locale,
                   ignore_retcode=ignore_retcode,
                   saltenv=saltenv,
                   use_vt=use_vt,
                   python_shell=python_shell,
                   password=password,
                   encoded_cmd=encoded_cmd,
                   **kwargs)

    try:
        return salt.utils.json.loads(response)
    except Exception:
        log.error("Error converting PowerShell JSON return", exc_info=True)
        return {}


def powershell_all(cmd,
                   cwd=None,
                   stdin=None,
                   runas=None,
                   shell=DEFAULT_SHELL,
                   env=None,
                   clean_env=False,
                   template=None,
                   rstrip=True,
                   umask=None,
                   output_encoding=None,
                   output_loglevel='debug',
                   quiet=False,
                   timeout=None,
                   reset_system_locale=True,
                   ignore_retcode=False,
                   saltenv='base',
                   use_vt=False,
                   password=None,
                   depth=None,
                   encode_cmd=False,
                   force_list=False,
                   **kwargs):
    '''
    Execute the passed PowerShell command and return a dictionary with a result
    field representing the output of the command, as well as other fields
    showing us what the PowerShell invocation wrote to ``stderr``, the process
    id, and the exit code of the invocation.

    This function appends ``| ConvertTo-JSON`` to the command before actually
    invoking powershell.

    An unquoted empty string is not valid JSON, but it's very normal for the
    Powershell output to be exactly that. Therefore, we do not attempt to parse
    empty Powershell output (which would result in an exception). Instead we
    treat this as a special case and one of two things will happen:

    - If the value of the ``force_list`` parameter is ``True``, then the
      ``result`` field of the return dictionary will be an empty list.

    - If the value of the ``force_list`` parameter is ``False``, then the
      return dictionary **will not have a result key added to it**. We aren't
      setting ``result`` to ``None`` in this case, because ``None`` is the
      Python representation of "null" in JSON. (We likewise can't use ``False``
      for the equivalent reason.)

    If Powershell's output is not an empty string and Python cannot parse its
    content, then a ``CommandExecutionError`` exception will be raised.

    If Powershell's output is not an empty string, Python is able to parse its
    content, and the type of the resulting Python object is other than ``list``
    then one of two things will happen:

    - If the value of the ``force_list`` parameter is ``True``, then the
      ``result`` field will be a singleton list with the Python object as its
      sole member.

    - If the value of the ``force_list`` parameter is ``False``, then the value
      of ``result`` will be the unmodified Python object.

    If Powershell's output is not an empty string, Python is able to parse its
    content, and the type of the resulting Python object is ``list``, then the
    value of ``result`` will be the unmodified Python object. The
    ``force_list`` parameter has no effect in this case.

    .. note::
         An example of why the ``force_list`` parameter is useful is as
         follows: The Powershell command ``dir x | Convert-ToJson`` results in

         - no output when x is an empty directory.
         - a dictionary object when x contains just one item.
         - a list of dictionary objects when x contains multiple items.

         By setting ``force_list`` to ``True`` we will always end up with a
         list of dictionary items, representing files, no matter how many files
         x contains.  Conversely, if ``force_list`` is ``False``, we will end
         up with no ``result`` key in our return dictionary when x is an empty
         directory, and a dictionary object when x contains just one file.

    If you want a similar function but with a raw textual result instead of a
    Python dictionary, you should use ``cmd.run_all`` in combination with
    ``shell=powershell``.

    The remaining fields in the return dictionary are described in more detail
    in the ``Returns`` section.

    Example:

    .. code-block:: bash

        salt '*' cmd.run_all '$PSVersionTable.CLRVersion' shell=powershell
        salt '*' cmd.run_all 'Get-NetTCPConnection' shell=powershell

    .. versionadded:: 2018.3.0

    .. warning::

        This passes the cmd argument directly to PowerShell without any further
        processing! Be absolutely sure that you have properly sanitized the
        command passed to this function and do not use untrusted inputs.

    In addition to the normal ``cmd.run`` parameters, this command offers the
    ``depth`` parameter to change the Windows default depth for the
    ``ConvertTo-JSON`` powershell command. The Windows default is 2. If you need
    more depth, set that here.

    .. note::
        For some commands, setting the depth to a value greater than 4 greatly
        increases the time it takes for the command to return and in many cases
        returns useless data.

    :param str cmd: The powershell command to run.

    :param str cwd: The directory from which to execute the command. Defaults
        to the home directory of the user specified by ``runas`` (or the user
        under which Salt is running if ``runas`` is not specified).

    :param str stdin: A string of standard input can be specified for the
        command to be run using the ``stdin`` parameter. This can be useful in
        cases where sensitive information must be read from standard input.

    :param str runas: Specify an alternate user to run the command. The default
        behavior is to run as the user under which Salt is running. If running
        on a Windows minion you must also use the ``password`` argument, and
        the target user account must be in the Administrators group.

    :param str password: Windows only. Required when specifying ``runas``. This
        parameter will be ignored on non-Windows platforms.

    :param str shell: Specify an alternate shell. Defaults to the system's
        default shell.

    :param bool python_shell: If False, let python handle the positional
        arguments. Set to True to use shell features, such as pipes or
        redirection.

    :param dict env: Environment variables to be set prior to execution.

        .. note::
            When passing environment variables on the CLI, they should be
            passed as the string representation of a dictionary.

            .. code-block:: bash

                salt myminion cmd.powershell_all 'some command' env='{"FOO": "bar"}'

    :param bool clean_env: Attempt to clean out all other shell environment
        variables and set only those provided in the 'env' argument to this
        function.

    :param str template: If this setting is applied then the named templating
        engine will be used to render the downloaded file. Currently jinja,
        mako, and wempy are supported.

    :param bool rstrip: Strip all whitespace off the end of output before it is
        returned.

    :param str umask: The umask (in octal) to use when running the command.

    :param str output_encoding: Control the encoding used to decode the
        command's output.

        .. note::
            This should not need to be used in most cases. By default, Salt
            will try to use the encoding detected from the system locale, and
            will fall back to UTF-8 if this fails. This should only need to be
            used in cases where the output of the command is encoded in
            something other than the system locale or UTF-8.

            To see the encoding Salt has detected from the system locale, check
            the `locale` line in the output of :py:func:`test.versions_report
            <salt.modules.test.versions_report>`.

        .. versionadded:: 2018.3.0

    :param str output_loglevel: Control the loglevel at which the output from
        the command is logged to the minion log.

        .. note::
            The command being run will still be logged at the ``debug``
            loglevel regardless, unless ``quiet`` is used for this value.

    :param bool ignore_retcode: If the exit code of the command is nonzero,
        this is treated as an error condition, and the output from the command
        will be logged to the minion log. However, there are some cases where
        programs use the return code for signaling and a nonzero exit code
        doesn't necessarily mean failure. Pass this argument as ``True`` to
        skip logging the output if the command has a nonzero exit code.

    :param int timeout: A timeout in seconds for the executed process to
        return.

    :param bool use_vt: Use VT utils (saltstack) to stream the command output
        more interactively to the console and the logs. This is experimental.

    :param bool reset_system_locale: Resets the system locale

    :param bool ignore_retcode: If the exit code of the command is nonzero,
        this is treated as an error condition, and the output from the command
        will be logged to the minion log. However, there are some cases where
        programs use the return code for signaling and a nonzero exit code
        doesn't necessarily mean failure. Pass this argument as ``True`` to
        skip logging the output if the command has a nonzero exit code.

    :param str saltenv: The salt environment to use. Default is 'base'

    :param int depth: The number of levels of contained objects to be included.
        Default is 2. Values greater than 4 seem to greatly increase the time
        it takes for the command to complete for some commands. eg: ``dir``

    :param bool encode_cmd: Encode the command before executing. Use in cases
        where characters may be dropped or incorrectly converted when executed.
        Default is False.

    :param bool force_list: The purpose of this parameter is described in the
        preamble of this function's documentation. Default value is False.

    :return: A dictionary with the following entries:

        result
            For a complete description of this field, please refer to this
            function's preamble. **This key will not be added to the dictionary
            when force_list is False and Powershell's output is the empty
            string.**
        stderr
            What the PowerShell invocation wrote to ``stderr``.
        pid
            The process id of the PowerShell invocation
        retcode
            This is the exit code of the invocation of PowerShell.
            If the final execution status (in PowerShell) of our command
            (with ``| ConvertTo-JSON`` appended) is ``False`` this should be non-0.
            Likewise if PowerShell exited with ``$LASTEXITCODE`` set to some
            non-0 value, then ``retcode`` will end up with this value.

    :rtype: dict

    CLI Example:

    .. code-block:: bash

        salt '*' cmd.powershell_all "$PSVersionTable.CLRVersion"

    CLI Example:

    .. code-block:: bash

        salt '*' cmd.powershell_all "dir mydirectory" force_list=True
    '''
    if 'python_shell' in kwargs:
        python_shell = kwargs.pop('python_shell')
    else:
        python_shell = True

    # Append PowerShell Object formatting
    cmd += ' | ConvertTo-JSON'
    if depth is not None:
        cmd += ' -Depth {0}'.format(depth)

    if encode_cmd:
        # Convert the cmd to UTF-16LE without a BOM and base64 encode.
        # Just base64 encoding UTF-8 or including a BOM is not valid.
        log.debug('Encoding PowerShell command \'%s\'', cmd)
        cmd_utf16 = cmd.decode('utf-8').encode('utf-16le')
        cmd = base64.standard_b64encode(cmd_utf16)
        encoded_cmd = True
    else:
        encoded_cmd = False

    # Retrieve the response, while overriding shell with 'powershell'
    response = run_all(cmd,
                   cwd=cwd,
                   stdin=stdin,
                   runas=runas,
                   shell='powershell',
                   env=env,
                   clean_env=clean_env,
                   template=template,
                   rstrip=rstrip,
                   umask=umask,
                   output_encoding=output_encoding,
                   output_loglevel=output_loglevel,
                   quiet=quiet,
                   timeout=timeout,
                   reset_system_locale=reset_system_locale,
                   ignore_retcode=ignore_retcode,
                   saltenv=saltenv,
                   use_vt=use_vt,
                   python_shell=python_shell,
                   password=password,
                   encoded_cmd=encoded_cmd,
                   **kwargs)
    stdoutput = response['stdout']

    # if stdoutput is the empty string and force_list is True we return an empty list
    # Otherwise we return response with no result key
    if not stdoutput:
        response.pop('stdout')
        if force_list:
            response['result'] = []
        return response

    # If we fail to parse stdoutput we will raise an exception
    try:
        result = salt.utils.json.loads(stdoutput)
    except Exception:
        err_msg = "cmd.powershell_all " + \
                  "cannot parse the Powershell output."
        response["cmd"] = cmd
        raise CommandExecutionError(
            message=err_msg,
            info=response
        )

    response.pop("stdout")

    if type(result) is not list:
        if force_list:
            response['result'] = [result]
        else:
            response['result'] = result
    else:
        # result type is list so the force_list param has no effect
        response['result'] = result
    return response


def run_bg(cmd,
        cwd=None,
        runas=None,
        shell=DEFAULT_SHELL,
        python_shell=None,
        env=None,
        clean_env=False,
        template=None,
        umask=None,
        timeout=None,
        output_encoding=None,
        output_loglevel='debug',
        log_callback=None,
        reset_system_locale=True,
        saltenv='base',
        password=None,
        prepend_path=None,
        **kwargs):
    r'''
    .. versionadded: 2016.3.0

    Execute the passed command in the background and return it's PID

    .. note::

        If the init system is systemd and the backgrounded task should run even
        if the salt-minion process is restarted, prepend ``systemd-run
        --scope`` to the command. This will reparent the process in its own
        scope separate from salt-minion, and will not be affected by restarting
        the minion service.

    :param str cmd: The command to run. ex: ``ls -lart /home``

    :param str cwd: The directory from which to execute the command. Defaults
        to the home directory of the user specified by ``runas`` (or the user
        under which Salt is running if ``runas`` is not specified).

    :param str output_encoding: Control the encoding used to decode the
        command's output.

        .. note::
            This should not need to be used in most cases. By default, Salt
            will try to use the encoding detected from the system locale, and
            will fall back to UTF-8 if this fails. This should only need to be
            used in cases where the output of the command is encoded in
            something other than the system locale or UTF-8.

            To see the encoding Salt has detected from the system locale, check
            the `locale` line in the output of :py:func:`test.versions_report
            <salt.modules.test.versions_report>`.

        .. versionadded:: 2018.3.0

    :param str output_loglevel: Control the loglevel at which the output from
        the command is logged to the minion log.

        .. note::
            The command being run will still be logged at the ``debug``
            loglevel regardless, unless ``quiet`` is used for this value.

    :param bool ignore_retcode: If the exit code of the command is nonzero,
        this is treated as an error condition, and the output from the command
        will be logged to the minion log. However, there are some cases where
        programs use the return code for signaling and a nonzero exit code
        doesn't necessarily mean failure. Pass this argument as ``True`` to
        skip logging the output if the command has a nonzero exit code.

    :param str runas: Specify an alternate user to run the command. The default
        behavior is to run as the user under which Salt is running. If running
        on a Windows minion you must also use the ``password`` argument, and
        the target user account must be in the Administrators group.

    :param str password: Windows only. Required when specifying ``runas``. This
        parameter will be ignored on non-Windows platforms.

        .. versionadded:: 2016.3.0

    :param str shell: Specify an alternate shell. Defaults to the system's
        default shell.

    :param bool python_shell: If False, let python handle the positional
        arguments. Set to True to use shell features, such as pipes or
        redirection.

    :param dict env: Environment variables to be set prior to execution.

        .. note::
            When passing environment variables on the CLI, they should be
            passed as the string representation of a dictionary.

            .. code-block:: bash

                salt myminion cmd.run_bg 'some command' env='{"FOO": "bar"}'

    :param bool clean_env: Attempt to clean out all other shell environment
        variables and set only those provided in the 'env' argument to this
        function.

    :param str prepend_path: $PATH segment to prepend (trailing ':' not
        necessary) to $PATH

        .. versionadded:: 2018.3.0

    :param str template: If this setting is applied then the named templating
        engine will be used to render the downloaded file. Currently jinja,
        mako, and wempy are supported.

    :param str umask: The umask (in octal) to use when running the command.

    :param int timeout: A timeout in seconds for the executed process to return.

    .. warning::

        This function does not process commands through a shell unless the
        ``python_shell`` argument is set to ``True``. This means that any
        shell-specific functionality such as 'echo' or the use of pipes,
        redirection or &&, should either be migrated to cmd.shell or have the
        python_shell=True flag set here.

        The use of ``python_shell=True`` means that the shell will accept _any_
        input including potentially malicious commands such as 'good_command;rm
        -rf /'.  Be absolutely certain that you have sanitized your input prior
        to using ``python_shell=True``.

    CLI Example:

    .. code-block:: bash

        salt '*' cmd.run_bg "fstrim-all"

    The template arg can be set to 'jinja' or another supported template
    engine to render the command arguments before execution.
    For example:

    .. code-block:: bash

        salt '*' cmd.run_bg template=jinja "ls -l /tmp/{{grains.id}} | awk '/foo/{print \\$2}'"

    Specify an alternate shell with the shell parameter:

    .. code-block:: bash

        salt '*' cmd.run_bg "Get-ChildItem C:\\ " shell='powershell'

    If an equal sign (``=``) appears in an argument to a Salt command it is
    interpreted as a keyword argument in the format ``key=val``. That
    processing can be bypassed in order to pass an equal sign through to the
    remote shell command by manually specifying the kwarg:

    .. code-block:: bash

        salt '*' cmd.run_bg cmd='ls -lR / | sed -e s/=/:/g > /tmp/dontwait'
    '''

    python_shell = _python_shell_default(python_shell,
                                         kwargs.get('__pub_jid', ''))
    res = _run(cmd,
               stdin=None,
               stderr=None,
               stdout=None,
               output_encoding=output_encoding,
               output_loglevel=output_loglevel,
               use_vt=None,
               bg=True,
               with_communicate=False,
               rstrip=False,
               runas=runas,
               shell=shell,
               python_shell=python_shell,
               cwd=cwd,
               env=env,
               clean_env=clean_env,
               prepend_path=prepend_path,
               template=template,
               umask=umask,
               log_callback=log_callback,
               timeout=timeout,
               reset_system_locale=reset_system_locale,
               saltenv=saltenv,
               password=password,
               **kwargs
               )

    return {
        'pid': res['pid']
    }<|MERGE_RESOLUTION|>--- conflicted
+++ resolved
@@ -2274,11 +2274,7 @@
     else:
         cmd_path = _cmd_quote(path)
 
-<<<<<<< HEAD
-    ret = _run(path + ' ' + six.text_type(args) if args else path,
-=======
-    ret = _run(cmd_path + ' ' + str(args) if args else cmd_path,
->>>>>>> b49eeca6
+    ret = _run(cmd_path + ' ' + six.text_type(args) if args else cmd_path,
                cwd=cwd,
                stdin=stdin,
                output_encoding=output_encoding,

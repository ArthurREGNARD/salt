--- conflicted
+++ resolved
@@ -2639,16 +2639,9 @@
     targets = []
     for group in groups:
         group_detail = group_info(group)
-<<<<<<< HEAD
-        targets.extend(group_detail.get('mandatory', []))
+        targets.extend(group_detail.get("mandatory", []))
         targets.extend(
-            [pkg for pkg in group_detail.get('default', [])
-             if pkg not in skip]
-=======
-        targets.extend(group_detail.get("mandatory packages", []))
-        targets.extend(
-            [pkg for pkg in group_detail.get("default packages", []) if pkg not in skip]
->>>>>>> a670b4ae
+            [pkg for pkg in group_detail.get("default", []) if pkg not in skip]
         )
     if include:
         targets.extend(include)

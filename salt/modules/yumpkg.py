--- conflicted
+++ resolved
@@ -3,15 +3,6 @@
 Support for YUM/DNF
 
 .. note::
-<<<<<<< HEAD
-=======
-    This module makes use of the **repoquery** utility, from the yum-utils_
-    package. This package will be installed as a dependency if salt is
-    installed via EPEL. However, if salt has been installed using pip, or a
-    host is being managed using salt-ssh, then as of version 2014.7.0
-    yum-utils_ will be installed automatically to satisfy this dependency.
-
->>>>>>> 25d8af21
     DNF is fully supported as of version 2015.5.10 and 2015.8.4 (partial
     support for DNF was initially added in 2015.8.0), and DNF is used
     automatically in place of YUM in Fedora 22 and newer.
@@ -142,85 +133,6 @@
     return __context__[contextkey]
 
 
-<<<<<<< HEAD
-=======
-def _repoquery_pkginfo(repoquery_args):
-    '''
-    Wrapper to call repoquery and parse out all the tuples
-    '''
-    ret = []
-    for line in _repoquery(repoquery_args, ignore_stderr=True):
-        pkginfo = salt.utils.pkg.rpm.parse_pkginfo(
-            line,
-            osarch=__grains__['osarch']
-        )
-        if pkginfo is not None:
-            ret.append(pkginfo)
-    return ret
-
-
-def _check_repoquery():
-    '''
-    Check for existence of repoquery and install yum-utils if it is not
-    present.
-    '''
-    contextkey = 'yumpkg.has_repoquery'
-    if contextkey in __context__:
-        # We don't really care about the return value, we're just using this
-        # context key as a marker so that we know that repoquery is available,
-        # and we don't have to continue to repeat the check if this function is
-        # called more than once per run. If repoquery is not available, we
-        # raise an exception.
-        return
-
-    if _yum() == 'dnf':
-        # For some silly reason the core plugins and their manpages are in
-        # separate packages. The dnf-plugins-core package contains the manpages
-        # and depends on python-dnf-plugins-core (which contains the actual
-        # plugins).
-        def _check_plugins():
-            out = __salt__['cmd.run_all'](
-                ['rpm', '-q', '--queryformat', '%{VERSION}\n',
-                 'dnf-plugins-core'],
-                python_shell=False,
-                ignore_retcode=True
-            )
-            if out['retcode'] != 0:
-                return False
-            if salt.utils.compare_versions(ver1=out['stdout'],
-                                           oper='<',
-                                           ver2='0.1.15',
-                                           cmp_func=version_cmp):
-                return False
-            __context__[contextkey] = True
-            return True
-
-        if not _check_plugins():
-            __salt__['cmd.run'](
-                ['dnf', '-y', 'install', 'dnf-plugins-core >= 0.1.15'],
-                python_shell=False,
-                output_loglevel='trace'
-            )
-            # Check again now that we've installed dnf-plugins-core
-            if not _check_plugins():
-                raise CommandExecutionError('Unable to install dnf-plugins-core')
-    else:
-        if salt.utils.which('repoquery'):
-            __context__[contextkey] = True
-        else:
-            __salt__['cmd.run'](
-                ['yum', '-y', 'install', 'yum-utils'],
-                python_shell=False,
-                output_loglevel='trace'
-            )
-            # Check again now that we've installed yum-utils
-            if salt.utils.which('repoquery'):
-                __context__[contextkey] = True
-            else:
-                raise CommandExecutionError('Unable to install yum-utils')
-
-
->>>>>>> 25d8af21
 def _yum_pkginfo(output):
     '''
     Parse yum/dnf output (which could contain irregular line breaks if package
@@ -290,54 +202,23 @@
 
     ret = []
     if fromrepo:
-<<<<<<< HEAD
-        log.info('Restricting to repo \'{0}\''.format(fromrepo))
+        log.info('Restricting to repo \'%s\'', fromrepo)
         ret.extend(['--disablerepo=*', '--enablerepo=' + fromrepo])
     else:
         if disablerepo:
             targets = [disablerepo] \
                 if not isinstance(disablerepo, list) \
                 else disablerepo
-            log.info('Disabling repo(s): {0}'.format(', '.join(disablerepo)))
+            log.info('Disabling repo(s): %s', ', '.join(targets))
             ret.extend(
-                ['--disablerepo={0}'.format(x) for x in disablerepo]
+                ['--disablerepo={0}'.format(x) for x in targets]
             )
         if enablerepo:
             targets = [enablerepo] \
                 if not isinstance(enablerepo, list) \
                 else enablerepo
-            log.info('Enabling repo(s): {0}'.format(', '.join(enablerepo)))
-            ret.extend(['--enablerepo={0}'.format(x) for x in enablerepo])
-=======
-        log.info('Restricting to repo \'%s\'', fromrepo)
-        if use_dnf_repoquery:
-            # dnf-plugins-core renamed --repoid to --repo in version 0.1.7, but
-            # still keeps it as a hidden option for backwards compatibility.
-            # This is good, because --repo does not work at all (see
-            # https://bugzilla.redhat.com/show_bug.cgi?id=1299261 for more
-            # information). Using --repoid here so this will actually work.
-            ret.append('--repoid={0}'.format(fromrepo))
-        else:
-            ret.extend(['--disablerepo=*',
-                        '--enablerepo={0}'.format(fromrepo)])
-    else:
-        if disablerepo:
-            if use_dnf_repoquery:
-                log.warning(
-                    'ignoring disablerepo, not supported in dnf repoquery'
-                )
-            else:
-                log.info('Disabling repo \'%s\'', disablerepo)
-                ret.append('--disablerepo={0}'.format(disablerepo))
-        if enablerepo:
-            if use_dnf_repoquery:
-                log.warning(
-                    'ignoring enablerepo, not supported in dnf repoquery'
-                )
-            else:
-                log.info('Enabling repo \'%s\'', enablerepo)
-                ret.append('--enablerepo={0}'.format(enablerepo))
->>>>>>> 25d8af21
+            log.info('Enabling repo(s): %s', ', '.join(targets))
+            ret.extend(['--enablerepo={0}'.format(x) for x in targets])
     return ret
 
 
@@ -349,21 +230,9 @@
     disable_excludes = kwargs.get('disableexcludes', '')
     ret = []
     if disable_excludes:
-<<<<<<< HEAD
-        log.info('Disabling excludes for \'{0}\''.format(disable_excludes))
-        ret.append(['--disableexcludes={0}'.format(disable_excludes)])
+        log.info('Disabling excludes for \'%s\'', disable_excludes)
+        ret.append('--disableexcludes={0}'.format(disable_excludes))
     return ret
-=======
-        if kwargs.get('repoquery', False) and _yum() == 'dnf':
-            log.warning(
-                'Ignoring disableexcludes, not supported in dnf repoquery'
-            )
-            return []
-        else:
-            log.info('Disabling excludes for \'%s\'', disable_excludes)
-            return ['--disableexcludes=\'{0}\''.format(disable_excludes)]
-    return []
->>>>>>> 25d8af21
 
 
 def _get_branch_option(**kwargs):
@@ -999,20 +868,13 @@
             update_cmd.extend(args)
 
     __salt__['cmd.run'](clean_cmd, python_shell=False)
-<<<<<<< HEAD
     if check_update_:
         result = __salt__['cmd.retcode'](update_cmd,
+                                         output_loglevel='trace',
                                          ignore_retcode=True,
                                          python_shell=False)
         return retcodes.get(result, False)
     return True
-=======
-    result = __salt__['cmd.retcode'](update_cmd,
-                                     output_loglevel='trace',
-                                     ignore_retcode=True,
-                                     python_shell=False)
-    return retcodes.get(result, False)
->>>>>>> 25d8af21
 
 
 def clean_metadata(**kwargs):

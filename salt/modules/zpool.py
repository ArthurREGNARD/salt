# -*- coding: utf-8 -*-
'''
Module for running ZFS zpool command

:codeauthor:    Nitin Madhok <nmadhok@clemson.edu>, Jorge Schrauwen <sjorge@blackdot.be>
:maintainer:    Jorge Schrauwen <sjorge@blackdot.be>
:maturity:      new
:depends:       salt.utils.zfs
:platform:      illumos,freebsd,linux

<<<<<<< HEAD
.. versionchanged:: Fluorine
=======
.. versionchanged:: 2018.3.1
>>>>>>> fff4f8c1
  Big refactor to remove duplicate code, better type converions and improved
  consistancy in output.

'''
from __future__ import absolute_import, print_function, unicode_literals

# Import Python libs
import os
import logging

# Import Salt libs
import salt.utils.decorators
import salt.utils.decorators.path
import salt.utils.path
from salt.ext.six.moves import zip
from salt.utils.odict import OrderedDict

log = logging.getLogger(__name__)

__virtualname__ = 'zpool'
__func_alias__ = {
    'import_': 'import',
    'list_': 'list',
}


def __virtual__():
    '''
    Only load when the platform has zfs support
    '''
    if __grains__.get('zfs_support'):
        return __virtualname__
    else:
        return False, "The zpool module cannot be loaded: zfs not supported"


def _clean_vdev_config(config):
    '''
    Return a simple vdev tree from zpool.status' config section
    '''
    cln_config = OrderedDict()
    for label, sub_config in config.items():
        if label not in ['state', 'read', 'write', 'cksum']:
            sub_config = _clean_vdev_config(sub_config)

            if sub_config and isinstance(cln_config, list):
                cln_config.append(OrderedDict([(label, sub_config)]))
            elif sub_config and isinstance(cln_config, OrderedDict):
                cln_config[label] = sub_config
            elif isinstance(cln_config, list):
                cln_config.append(label)
            elif isinstance(cln_config, OrderedDict):
                new_config = []
                for old_label, old_config in cln_config.items():
                    new_config.append(OrderedDict([(old_label, old_config)]))
                new_config.append(label)
                cln_config = new_config
            else:
                cln_config = [label]

    return cln_config


def healthy():
    '''
    Check if all zpools are healthy

    .. versionadded:: 2016.3.0

    CLI Example:

    .. code-block:: bash

        salt '*' zpool.healthy

    '''
    ## collect status output
    # NOTE: we pass the -x flag, by doing this
    #       we will get 'all pools are healthy' on stdout
    #       if all pools are healthy, otherwise we will get
    #       the same output that we expect from zpool status
    res = __salt__['cmd.run_all'](
        __utils__['zfs.zpool_command']('status', flags=['-x']),
        python_shell=False,
    )
    return res['stdout'] == 'all pools are healthy'


def status(zpool=None):
    '''
    Return the status of the named zpool

    zpool : string
        optional name of storage pool

    .. versionadded:: 2016.3.0

    CLI Example:

    .. code-block:: bash

        salt '*' zpool.status myzpool

    '''
    ret = OrderedDict()

    ## collect status output
    res = __salt__['cmd.run_all'](
        __utils__['zfs.zpool_command']('status', target=zpool),
        python_shell=False,
    )

    if res['retcode'] != 0:
        return __utils__['zfs.parse_command_result'](res)

    # NOTE: command output for reference
    # =====================================================================
    #   pool: data
    #  state: ONLINE
    #   scan: scrub repaired 0 in 2h27m with 0 errors on Mon Jan  8 03:27:25 2018
    # config:
    #
    #     NAME                       STATE     READ WRITE CKSUM
    #     data                       ONLINE       0     0     0
    #       mirror-0                 ONLINE       0     0     0
    #         c0tXXXXCXXXXXXXXXXXd0  ONLINE       0     0     0
    #         c0tXXXXCXXXXXXXXXXXd0  ONLINE       0     0     0
    #         c0tXXXXCXXXXXXXXXXXd0  ONLINE       0     0     0
    #
    # errors: No known data errors
    # =====================================================================

    ## parse status output
    # NOTE: output is 'key: value' except for the 'config' key.
    #       mulitple pools will repeat the output, so if switch pools if
    #       we see 'pool:'
    current_pool = None
    current_prop = None
    for zpd in res['stdout'].splitlines():
        if zpd.strip() == '':
            continue
        if ':' in zpd:
            # NOTE: line is 'key: value' format, we just update a dict
            prop = zpd.split(':')[0].strip()
            value = ":".join(zpd.split(':')[1:]).strip()
            if prop == 'pool' and current_pool != value:
                current_pool = value
                ret[current_pool] = OrderedDict()
            if prop != 'pool':
                ret[current_pool][prop] = value

            current_prop = prop
        else:
            # NOTE: we append the line output to the last property
            #       this should only happens once we hit the config
            #       section
            ret[current_pool][current_prop] = "{0}\n{1}".format(
                ret[current_pool][current_prop],
                zpd
            )

    ## parse config property for each pool
    # NOTE: the config property has some structured data
    #       sadly this data is in a different format than
    #       the rest and it needs further processing
    for pool in ret:
        if 'config' not in ret[pool]:
            continue
        header = None
        root_vdev = None
        vdev = None
        dev = None
        rdev = None
        config = ret[pool]['config']
        config_data = OrderedDict()
        for line in config.splitlines():
            # NOTE: the first line is the header
            #       we grab all the none whitespace values
            if not header:
                header = line.strip().lower()
                header = [x for x in header.split(' ') if x not in ['']]
                continue

            # NOTE: data is indented by 1 tab, then multiples of 2 spaces
            #       to differential root vdev, vdev, and dev
            #
            #       we just strip the intial tab (can't use .strip() here)
            if line[0] == "\t":
                line = line[1:]

            # NOTE: transform data into dict
            stat_data = OrderedDict(list(zip(
                header,
                [x for x in line.strip().split(' ') if x not in ['']],
            )))

            # NOTE: decode the zfs values properly
            stat_data = __utils__['zfs.from_auto_dict'](stat_data)

            # NOTE: store stat_data in the proper location
            if line.startswith(' ' * 6):
                rdev = stat_data['name']
                config_data[root_vdev][vdev][dev][rdev] = stat_data
            elif line.startswith(' ' * 4):
                rdev = None
                dev = stat_data['name']
                config_data[root_vdev][vdev][dev] = stat_data
            elif line.startswith(' ' * 2):
                rdev = dev = None
                vdev = stat_data['name']
                config_data[root_vdev][vdev] = stat_data
            else:
                rdev = dev = vdev = None
                root_vdev = stat_data['name']
                config_data[root_vdev] = stat_data

            # NOTE: name already used as identifier, drop duplicate data
            del stat_data['name']

        ret[pool]['config'] = config_data

    return ret


def iostat(zpool=None, sample_time=5, parsable=True):
    '''
    Display I/O statistics for the given pools

    zpool : string
        optional name of storage pool

    sample_time : int
        seconds to capture data before output
        default a sample of 5 seconds is used
    parsable : boolean
        display data in pythonc values (True, False, Bytes,...)

    .. versionadded:: 2016.3.0
<<<<<<< HEAD
    .. versionchanged:: Fluorine
=======
    .. versionchanged:: 2018.3.1
>>>>>>> fff4f8c1

        Added ```parsable``` parameter that defaults to True

    CLI Example:

    .. code-block:: bash

        salt '*' zpool.iostat myzpool

    '''
    ret = OrderedDict()

    ## get iostat output
    res = __salt__['cmd.run_all'](
        __utils__['zfs.zpool_command'](
            command='iostat',
            flags=['-v'],
            target=[zpool, sample_time, 2]
        ),
        python_shell=False,
    )

    if res['retcode'] != 0:
        return __utils__['zfs.parse_command_result'](res)

    # NOTE: command output for reference
    # =====================================================================
    #                               capacity     operations    bandwidth
    # pool                       alloc   free   read  write   read  write
    # -------------------------  -----  -----  -----  -----  -----  -----
    # mypool                      648G  1.18T     10      6  1.30M   817K
    #   mirror                    648G  1.18T     10      6  1.30M   817K
    #     c0tXXXXCXXXXXXXXXXXd0      -      -      9      5  1.29M   817K
    #     c0tXXXXCXXXXXXXXXXXd0      -      -      9      5  1.29M   817K
    #     c0tXXXXCXXXXXXXXXXXd0      -      -      9      5  1.29M   817K
    # -------------------------  -----  -----  -----  -----  -----  -----
    # =====================================================================

    ## parse iostat output
    # NOTE: hardcode the header
    #       the double header line is hard to parse, we opt to
    #       hardcode the header fields
    header = [
        'name',
        'capacity-alloc', 'capacity-free',
        'operations-read', 'operations-write',
        'bandwith-read', 'bandwith-write',
    ]
    root_vdev = None
    vdev = None
    dev = None
    current_data = OrderedDict()
    for line in res['stdout'].splitlines():
        # NOTE: skip header
        if line.strip() == '' or \
           line.strip().split()[-1] in ['write', 'bandwidth']:
            continue

        # NOTE: reset pool on line separator
        if line.startswith('-') and line.endswith('-'):
            ret.update(current_data)
            current_data = OrderedDict()
            continue

        # NOTE: transform data into dict
        io_data = OrderedDict(list(zip(
            header,
            [x for x in line.strip().split(' ') if x not in ['']],
        )))

        # NOTE: normalize values
        if parsable:
            # NOTE: raw numbers and pythonic types
            io_data = __utils__['zfs.from_auto_dict'](io_data)
        else:
            # NOTE: human readable zfs types
            io_data = __utils__['zfs.to_auto_dict'](io_data)

        # NOTE: store io_data in the proper location
        if line.startswith(' ' * 4):
            dev = io_data['name']
            current_data[root_vdev][vdev][dev] = io_data
        elif line.startswith(' ' * 2):
            dev = None
            vdev = io_data['name']
            current_data[root_vdev][vdev] = io_data
        else:
            dev = vdev = None
            root_vdev = io_data['name']
            current_data[root_vdev] = io_data

        # NOTE: name already used as identifier, drop duplicate data
        del io_data['name']

    return ret


def list_(properties='size,alloc,free,cap,frag,health', zpool=None, parsable=True):
    '''
    .. versionadded:: 2015.5.0

    Return information about (all) storage pools

    zpool : string
        optional name of storage pool

    properties : string
        comma-separated list of properties to list

    parsable : boolean
        display numbers in parsable (exact) values

        .. versionadded:: 2018.3.0

    .. note::

        The ``name`` property will always be included, while the ``frag``
        property will get removed if not available

    zpool : string
        optional zpool

    .. note::

        Multiple storage pool can be provded as a space separated list

    CLI Example:

    .. code-block:: bash

        salt '*' zpool.list
        salt '*' zpool.list zpool=tank
        salt '*' zpool.list 'size,free'
        salt '*' zpool.list 'size,free' tank

    '''
    ret = OrderedDict()

    ## update properties
    # NOTE: properties should be a list
    if not isinstance(properties, list):
        properties = properties.split(',')

    # NOTE: name should be first property
    while 'name' in properties:
        properties.remove('name')
    properties.insert(0, 'name')

    # NOTE: remove 'frags' if we don't have feature flags
    if not __utils__['zfs.has_feature_flags']():
        while 'frag' in properties:
            properties.remove('frag')

    ## collect list output
    res = __salt__['cmd.run_all'](
        __utils__['zfs.zpool_command'](
            command='list',
            flags=['-H'],
            opts={'-o': ','.join(properties)},
            target=zpool
        ),
        python_shell=False,
    )

    if res['retcode'] != 0:
        return __utils__['zfs.parse_command_result'](res)

    # NOTE: command output for reference
    # ========================================================================
    # data  1992864825344   695955501056    1296909324288   34  11%     ONLINE
    # =========================================================================

    ## parse list output
    for line in res['stdout'].splitlines():
        # NOTE: transform data into dict
        zpool_data = OrderedDict(list(zip(
            properties,
            line.strip().split('\t'),
        )))

        # NOTE: normalize values
        if parsable:
            # NOTE: raw numbers and pythonic types
            zpool_data = __utils__['zfs.from_auto_dict'](zpool_data)
        else:
            # NOTE: human readable zfs types
            zpool_data = __utils__['zfs.to_auto_dict'](zpool_data)

        ret[zpool_data['name']] = zpool_data
        del ret[zpool_data['name']]['name']

    return ret


def get(zpool, prop=None, show_source=False, parsable=True):
    '''
    .. versionadded:: 2016.3.0

    Retrieves the given list of properties

    zpool : string
        Name of storage pool

    prop : string
        Optional name of property to retrieve

    show_source : boolean
        Show source of property

    parsable : boolean
        Display numbers in parsable (exact) values

        .. versionadded:: 2018.3.0

    CLI Example:

    .. code-block:: bash

        salt '*' zpool.get myzpool

    '''
    ret = OrderedDict()
    value_properties = ['property', 'value', 'source']

    ## collect get output
    res = __salt__['cmd.run_all'](
        __utils__['zfs.zpool_command'](
            command='get',
            flags=['-H'],
            opts={'-o': ','.join(value_properties)},
            property_name=prop if prop else 'all',
            target=zpool,
        ),
        python_shell=False,
    )

    if res['retcode'] != 0:
        return __utils__['zfs.parse_command_result'](res)

    # NOTE: command output for reference
    # ========================================================================
    # ...
    # data  mountpoint  /data   local
    # data  compression off     default
    # ...
    # =========================================================================

    # parse get output
    for line in res['stdout'].splitlines():
        # NOTE: transform data into dict
        prop_data = OrderedDict(list(zip(
            value_properties,
            [x for x in line.strip().split('\t') if x not in ['']],
        )))

        # NOTE: normalize values
        if parsable:
            # NOTE: raw numbers and pythonic types
            prop_data['value'] = __utils__['zfs.from_auto'](prop_data['property'], prop_data['value'])
        else:
            # NOTE: human readable zfs types
            prop_data['value'] = __utils__['zfs.to_auto'](prop_data['property'], prop_data['value'])

        # NOTE: show source if requested
        if show_source:
            ret[prop_data['property']] = prop_data
            del ret[prop_data['property']]['property']
        else:
            ret[prop_data['property']] = prop_data['value']

    return ret


def set(zpool, prop, value):
    '''
    Sets the given property on the specified pool

    zpool : string
        Name of storage pool

    prop : string
        Name of property to set

    value : string
        Value to set for the specified property

    .. versionadded:: 2016.3.0

    CLI Example:

    .. code-block:: bash

        salt '*' zpool.set myzpool readonly yes

    '''
    ret = OrderedDict()

    # set property
    res = __salt__['cmd.run_all'](
        __utils__['zfs.zpool_command'](
            command='set',
            property_name=prop,
            property_value=value,
            target=zpool,
        ),
        python_shell=False,
    )

    return __utils__['zfs.parse_command_result'](res, 'set')


def exists(zpool):
    '''
    Check if a ZFS storage pool is active

    zpool : string
        Name of storage pool

    CLI Example:

    .. code-block:: bash

        salt '*' zpool.exists myzpool

    '''
    # list for zpool
    # NOTE: retcode > 0 if zpool does not exists
    res = __salt__['cmd.run_all'](
        __utils__['zfs.zpool_command'](
            command='list',
            target=zpool,
        ),
        python_shell=False,
        ignore_retcode=True,
    )

    return res['retcode'] == 0


def destroy(zpool, force=False):
    '''
    Destroys a storage pool

    zpool : string
        Name of storage pool

    force : boolean
        Force destroy of pool

    CLI Example:

    .. code-block:: bash

        salt '*' zpool.destroy myzpool

    '''
    # destroy zpool
    res = __salt__['cmd.run_all'](
        __utils__['zfs.zpool_command'](
            command='destroy',
            flags=['-f'] if force else None,
            target=zpool,
        ),
        python_shell=False,
    )

    return __utils__['zfs.parse_command_result'](res, 'destroyed')


def scrub(zpool, stop=False, pause=False):
    '''
    Scrub a storage pool

    zpool : string
        Name of storage pool

    stop : boolean
        If ``True``, cancel ongoing scrub

    pause : boolean
        If ``True``, pause ongoing scrub

        .. versionadded:: 2018.3.0

        .. note::

            If both ``pause`` and ``stop`` are ``True``, then ``stop`` will
            win.

    CLI Example:

    .. code-block:: bash

        salt '*' zpool.scrub myzpool

    '''
    ## select correct action
    if stop:
        action = ['-s']
    elif pause:
        action = ['-p']
    else:
        action = None

    ## Scrub storage pool
    res = __salt__['cmd.run_all'](
        __utils__['zfs.zpool_command'](
            command='scrub',
            flags=action,
            target=zpool,
        ),
        python_shell=False,
    )

    if res['retcode'] != 0:
        return __utils__['zfs.parse_command_result'](res, 'scrubbing')

    ret = OrderedDict()
    if stop or pause:
        ret['scrubbing'] = False
    else:
        ret['scrubbing'] = True
    return ret


def create(zpool, *vdevs, **kwargs):
    '''
    .. versionadded:: 2015.5.0

    Create a simple zpool, a mirrored zpool, a zpool having nested VDEVs, a hybrid zpool with cache, spare and log drives or a zpool with RAIDZ-1, RAIDZ-2 or RAIDZ-3

    zpool : string
        Name of storage pool

    vdevs : string
        One or move devices

    force : boolean
        Forces use of vdevs, even if they appear in use or specify a
        conflicting replication level.

    mountpoint : string
        Sets the mount point for the root dataset

    altroot : string
        Equivalent to "-o cachefile=none,altroot=root"

    properties : dict
        Additional pool properties

    filesystem_properties : dict
        Additional filesystem properties

    createboot : boolean
        create a boot partition

        .. versionadded:: 2018.3.0

    CLI Examples:

    .. code-block:: bash

        salt '*' zpool.create myzpool /path/to/vdev1 [...] [force=True|False]
        salt '*' zpool.create myzpool mirror /path/to/vdev1 /path/to/vdev2 [...] [force=True|False]
        salt '*' zpool.create myzpool raidz1 /path/to/vdev1 /path/to/vdev2 raidz2 /path/to/vdev3 /path/to/vdev4 /path/to/vdev5 [...] [force=True|False]
        salt '*' zpool.create myzpool mirror /path/to/vdev1 [...] mirror /path/to/vdev2 /path/to/vdev3 [...] [force=True|False]
        salt '*' zpool.create myhybridzpool mirror /tmp/file1 [...] log mirror /path/to/vdev1 [...] cache /path/to/vdev2 [...] spare /path/to/vdev3 [...] [force=True|False]

    .. note::

        Zpool properties can be specified at the time of creation of the pool
        by passing an additional argument called "properties" and specifying
        the properties with their respective values in the form of a python
        dictionary:

        .. code-block:: text

            properties="{'property1': 'value1', 'property2': 'value2'}"

        Filesystem properties can be specified at the time of creation of the
        pool by passing an additional argument called "filesystem_properties"
        and specifying the properties with their respective values in the form
        of a python dictionary:

        .. code-block:: text

            filesystem_properties="{'property1': 'value1', 'property2': 'value2'}"

        Example:

        .. code-block:: bash

            salt '*' zpool.create myzpool /path/to/vdev1 [...] properties="{'property1': 'value1', 'property2': 'value2'}"

    CLI Example:

    .. code-block:: bash

        salt '*' zpool.create myzpool /path/to/vdev1 [...] [force=True|False]
        salt '*' zpool.create myzpool mirror /path/to/vdev1 /path/to/vdev2 [...] [force=True|False]
        salt '*' zpool.create myzpool raidz1 /path/to/vdev1 /path/to/vdev2 raidz2 /path/to/vdev3 /path/to/vdev4 /path/to/vdev5 [...] [force=True|False]
        salt '*' zpool.create myzpool mirror /path/to/vdev1 [...] mirror /path/to/vdev2 /path/to/vdev3 [...] [force=True|False]
        salt '*' zpool.create myhybridzpool mirror /tmp/file1 [...] log mirror /path/to/vdev1 [...] cache /path/to/vdev2 [...] spare /path/to/vdev3 [...] [force=True|False]

    '''
    ## Configure pool
    # NOTE: initialize the defaults
    flags = []
    opts = {}
    target = []

    # NOTE: push pool and filesystem properties
    pool_properties = kwargs.get('properties', {})
    filesystem_properties = kwargs.get('filesystem_properties', {})

    # NOTE: set extra config based on kwargs
    if kwargs.get('force', False):
        flags.append('-f')
    if kwargs.get('createboot', False) or 'bootsize' in pool_properties:
        flags.append('-B')
    if kwargs.get('altroot', False):
        opts['-R'] = kwargs.get('altroot')
    if kwargs.get('mountpoint', False):
        opts['-m'] = kwargs.get('mountpoint')

    # NOTE: append the pool name and specifications
    target.append(zpool)
    target.extend(vdevs)

    ## Create storage pool
    res = __salt__['cmd.run_all'](
        __utils__['zfs.zpool_command'](
            command='create',
            flags=flags,
            opts=opts,
            pool_properties=pool_properties,
            filesystem_properties=filesystem_properties,
            target=target,
        ),
        python_shell=False,
    )

    ret = __utils__['zfs.parse_command_result'](res, 'created')
    if ret['created']:
        ## NOTE: lookup zpool status for vdev config
        ret['vdevs'] = _clean_vdev_config(
            __salt__['zpool.status'](zpool=zpool)[zpool]['config'][zpool],
        )

    return ret


def add(zpool, *vdevs, **kwargs):
    '''
    Add the specified vdev\'s to the given storage pool

    zpool : string
        Name of storage pool

    vdevs : string
        One or more devices

    force : boolean
        Forces use of device

    CLI Example:

    .. code-block:: bash

        salt '*' zpool.add myzpool /path/to/vdev1 /path/to/vdev2 [...]

    '''
    ## Configure pool
    # NOTE: initialize the defaults
    flags = []
    target = []

    # NOTE: set extra config based on kwargs
    if kwargs.get('force', False):
        flags.append('-f')

    # NOTE: append the pool name and specifications
    target.append(zpool)
    target.extend(vdevs)

    ## Update storage pool
    res = __salt__['cmd.run_all'](
        __utils__['zfs.zpool_command'](
            command='add',
            flags=flags,
            target=target,
        ),
        python_shell=False,
    )

    ret = __utils__['zfs.parse_command_result'](res, 'added')
    if ret['added']:
        ## NOTE: lookup zpool status for vdev config
        ret['vdevs'] = _clean_vdev_config(
            __salt__['zpool.status'](zpool=zpool)[zpool]['config'][zpool],
        )

    return ret


def attach(zpool, device, new_device, force=False):
    '''
    Attach specified device to zpool

    zpool : string
        Name of storage pool

    device : string
        Existing device name too

    new_device : string
        New device name (to be attached to ``device``)

    force : boolean
        Forces use of device

    CLI Example:

    .. code-block:: bash

        salt '*' zpool.attach myzpool /path/to/vdev1 /path/to/vdev2 [...]

    '''
    ## Configure pool
    # NOTE: initialize the defaults
    flags = []
    target = []

    # NOTE: set extra config
    if force:
        flags.append('-f')

    # NOTE: append the pool name and specifications
    target.append(zpool)
    target.append(device)
    target.append(new_device)

    ## Update storage pool
    res = __salt__['cmd.run_all'](
        __utils__['zfs.zpool_command'](
            command='attach',
            flags=flags,
            target=target,
        ),
        python_shell=False,
    )

    ret = __utils__['zfs.parse_command_result'](res, 'attached')
    if ret['attached']:
        ## NOTE: lookup zpool status for vdev config
        ret['vdevs'] = _clean_vdev_config(
            __salt__['zpool.status'](zpool=zpool)[zpool]['config'][zpool],
        )

    return ret


def detach(zpool, device):
    '''
    Detach specified device to zpool

    zpool : string
        Name of storage pool

    device : string
        Device to detach

    CLI Example:

    .. code-block:: bash

        salt '*' zpool.detach myzpool /path/to/vdev1

    '''
    ## Update storage pool
    res = __salt__['cmd.run_all'](
        __utils__['zfs.zpool_command'](
            command='detach',
            target=[zpool, device],
        ),
        python_shell=False,
    )

    ret = __utils__['zfs.parse_command_result'](res, 'detatched')
    if ret['detatched']:
        ## NOTE: lookup zpool status for vdev config
        ret['vdevs'] = _clean_vdev_config(
            __salt__['zpool.status'](zpool=zpool)[zpool]['config'][zpool],
        )

    return ret


def split(zpool, newzpool, **kwargs):
    '''
    .. versionadded:: 2018.3.0

    Splits devices off pool creating newpool.

    .. note::

        All vdevs in pool must be mirrors.  At the time of the split,
        ``newzpool`` will be a replica of ``zpool``.

        After splitting, do not forget to import the new pool!

    zpool : string
        Name of storage pool

    newzpool : string
        Name of new storage pool

    mountpoint : string
        Sets the mount point for the root dataset

    altroot : string
        Sets altroot for newzpool

    properties : dict
        Additional pool properties for newzpool

    CLI Examples:

    .. code-block:: bash

        salt '*' zpool.split datamirror databackup
        salt '*' zpool.split datamirror databackup altroot=/backup

    .. note::

        Zpool properties can be specified at the time of creation of the pool
        by passing an additional argument called "properties" and specifying
        the properties with their respective values in the form of a python
        dictionary:

        .. code-block:: text

            properties="{'property1': 'value1', 'property2': 'value2'}"

        Example:

        .. code-block:: bash

            salt '*' zpool.split datamirror databackup properties="{'readonly': 'on'}"

    CLI Example:

    .. code-block:: bash

        salt '*' zpool.split datamirror databackup
        salt '*' zpool.split datamirror databackup altroot=/backup

    '''
    ## Configure pool
    # NOTE: initialize the defaults
    opts = {}

    # NOTE: push pool and filesystem properties
    pool_properties = kwargs.get('properties', {})

    # NOTE: set extra config based on kwargs
    if kwargs.get('altroot', False):
        opts['-R'] = kwargs.get('altroot')

    ## Split storage pool
    res = __salt__['cmd.run_all'](
        __utils__['zfs.zpool_command'](
            command='split',
            opts=opts,
            pool_properties=pool_properties,
            target=[zpool, newzpool],
        ),
        python_shell=False,
    )

    return __utils__['zfs.parse_command_result'](res, 'split')


def replace(zpool, old_device, new_device=None, force=False):
    '''
    Replaces ``old_device`` with ``new_device``

    .. note::

        This is equivalent to attaching ``new_device``,
        waiting for it to resilver, and then detaching ``old_device``.

        The size of ``new_device`` must be greater than or equal to the minimum
        size of all the devices in a mirror or raidz configuration.

    zpool : string
        Name of storage pool

    old_device : string
        Old device to replace

    new_device : string
        Optional new device

    force : boolean
        Forces use of new_device, even if its appears to be in use.

    CLI Example:

    .. code-block:: bash

        salt '*' zpool.replace myzpool /path/to/vdev1 /path/to/vdev2

    '''
    ## Configure pool
    # NOTE: initialize the defaults
    flags = []
    target = []

    # NOTE: set extra config
    if force:
        flags.append('-f')

    # NOTE: append the pool name and specifications
    target.append(zpool)
    target.append(old_device)
    if new_device:
        target.append(new_device)

    ## Replace device
    res = __salt__['cmd.run_all'](
        __utils__['zfs.zpool_command'](
            command='replace',
            flags=flags,
            target=target,
        ),
        python_shell=False,
    )

    ret = __utils__['zfs.parse_command_result'](res, 'replaced')
    if ret['replaced']:
        ## NOTE: lookup zpool status for vdev config
        ret['vdevs'] = _clean_vdev_config(
            __salt__['zpool.status'](zpool=zpool)[zpool]['config'][zpool],
        )

    return ret


@salt.utils.decorators.path.which('mkfile')
def create_file_vdev(size, *vdevs):
    '''
    Creates file based virtual devices for a zpool

    CLI Example:

    .. code-block:: bash

        salt '*' zpool.create_file_vdev 7G /path/to/vdev1 [/path/to/vdev2] [...]

    .. note::

        Depending on file size, the above command may take a while to return.

    '''
    ret = OrderedDict()
    err = OrderedDict()

    _mkfile_cmd = salt.utils.path.which('mkfile')
    for vdev in vdevs:
        if os.path.isfile(vdev):
            ret[vdev] = 'existed'
        else:
            res = __salt__['cmd.run_all'](
                '{mkfile} {size} {vdev}'.format(
                    mkfile=_mkfile_cmd,
                    size=size,
                    vdev=vdev,
                ),
                python_shell=False,
            )
            if res['retcode'] != 0:
                if 'stderr' in res and ':' in res['stderr']:
                    ret[vdev] = 'failed'
                    err[vdev] = ":".join(res['stderr'].strip().split(':')[1:])
            else:
                ret[vdev] = 'created'
    if err:
        ret['error'] = err

    return ret


def export(*pools, **kwargs):
    '''
    .. versionadded:: 2015.5.0

    Export storage pools

    pools : string
        One or more storage pools to export

    force : boolean
        Force export of storage pools

    CLI Example:

    .. code-block:: bash

        salt '*' zpool.export myzpool ... [force=True|False]
        salt '*' zpool.export myzpool2 myzpool2 ... [force=True|False]

    '''
    ## Configure pool
    # NOTE: initialize the defaults
    flags = []
    targets = []

    # NOTE: set extra config based on kwargs
    if kwargs.get('force', False):
        flags.append('-f')

    # NOTE: append the pool name and specifications
    targets = list(pools)

    ## Export pools
    res = __salt__['cmd.run_all'](
        __utils__['zfs.zpool_command'](
            command='export',
            flags=flags,
            target=targets,
        ),
        python_shell=False,
    )

    return __utils__['zfs.parse_command_result'](res, 'exported')


def import_(zpool=None, new_name=None, **kwargs):
    '''
    .. versionadded:: 2015.5.0

    Import storage pools or list pools available for import

    zpool : string
        Optional name of storage pool

    new_name : string
        Optional new name for the storage pool

    mntopts : string
        Comma-separated list of mount options to use when mounting datasets
        within the pool.

    force : boolean
        Forces import, even if the pool appears to be potentially active.

    altroot : string
        Equivalent to "-o cachefile=none,altroot=root"

    dir : string
        Searches for devices or files in dir, multiple dirs can be specified as
        follows: ``dir="dir1,dir2"``

    no_mount : boolean
        Import the pool without mounting any file systems.

    only_destroyed : boolean
        Imports destroyed pools only. This also sets ``force=True``.

    recovery : bool|str
        false: do not try to recovery broken pools
        true: try to recovery the pool by rolling back the latest transactions
        test: check if a pool can be recovered, but don't import it
        nolog: allow import without log device, recent transactions might be lost

        .. note::
            If feature flags are not support this forced to the default of 'false'

        .. warning::
            When recovery is set to 'test' the result will be have imported set to True if the pool
            can be imported. The pool might also be imported if the pool was not broken to begin with.

    properties : dict
        Additional pool properties

    .. note::

        Zpool properties can be specified at the time of creation of the pool
        by passing an additional argument called "properties" and specifying
        the properties with their respective values in the form of a python
        dictionary:

        .. code-block:: text

            properties="{'property1': 'value1', 'property2': 'value2'}"

    CLI Example:

    .. code-block:: bash

        salt '*' zpool.import [force=True|False]
        salt '*' zpool.import myzpool [mynewzpool] [force=True|False]
        salt '*' zpool.import myzpool dir='/tmp'

    '''
    ## Configure pool
    # NOTE: initialize the defaults
    flags = []
    opts = {}
    target = []

    # NOTE: push pool and filesystem properties
    pool_properties = kwargs.get('properties', {})

    # NOTE: set extra config based on kwargs
    if kwargs.get('force', False) or kwargs.get('only_destroyed', False):
        flags.append('-f')
    if kwargs.get('only_destroyed', False):
        flags.append('-D')
    if kwargs.get('no_mount', False):
        flags.append('-N')
    if kwargs.get('altroot', False):
        opts['-R'] = kwargs.get('altroot')
    if kwargs.get('mntopts', False):
        # NOTE: -o is used for both mount options and pool properties!
        #       ```-o nodevices,noexec,nosetuid,ro``` vs ```-o prop=val```
        opts['-o'] = kwargs.get('mntopts')
    if kwargs.get('dir', False):
        opts['-d'] = kwargs.get('dir').split(',')
    if kwargs.get('recovery', False) and __utils__['zfs.has_feature_flags']():
        recovery = kwargs.get('recovery')
        if recovery in [True, 'test']:
            flags.append('-F')
        if recovery == 'test':
            flags.append('-n')
        if recovery == 'nolog':
            flags.append('-m')

    # NOTE: append the pool name and specifications
    if zpool:
        target.append(zpool)
        target.append(new_name)
    else:
        flags.append('-a')

    ## Import storage pool
    res = __salt__['cmd.run_all'](
        __utils__['zfs.zpool_command'](
            command='import',
            flags=flags,
            opts=opts,
            pool_properties=pool_properties,
            target=target,
        ),
        python_shell=False,
    )

    return __utils__['zfs.parse_command_result'](res, 'imported')


def online(zpool, *vdevs, **kwargs):
    '''
    .. versionadded:: 2015.5.0

    Ensure that the specified devices are online

    zpool : string
        name of storage pool

    vdevs : string
        one or more devices

    expand : boolean
        Expand the device to use all available space.

        .. note::

            If the device is part of a mirror or raidz then all devices must be
            expanded before the new space will become available to the pool.

    CLI Example:

    .. code-block:: bash

        salt '*' zpool.online myzpool /path/to/vdev1 [...]

    '''
    ## Configure pool
    # default options
    flags = []
    target = []

    # set flags and options
    if kwargs.get('expand', False):
        flags.append('-e')
    target.append(zpool)
    if vdevs:
        target.extend(vdevs)

    ## Configure pool
    # NOTE: initialize the defaults
    flags = []
    target = []

    # NOTE: set extra config based on kwargs
    if kwargs.get('expand', False):
        flags.append('-e')

    # NOTE: append the pool name and specifications
    target.append(zpool)
    target.extend(vdevs)

    ## Bring online device
    res = __salt__['cmd.run_all'](
        __utils__['zfs.zpool_command'](
            command='online',
            flags=flags,
            target=target,
        ),
        python_shell=False,
    )

    return __utils__['zfs.parse_command_result'](res, 'onlined')


def offline(zpool, *vdevs, **kwargs):
    '''
    .. versionadded:: 2015.5.0

    Ensure that the specified devices are offline

    .. warning::

        By default, the ``OFFLINE`` state is persistent. The device remains
        offline when the system is rebooted. To temporarily take a device
        offline, use ``temporary=True``.

    zpool : string
        name of storage pool

    vdevs : string
        One or more devices

    temporary : boolean
        Enable temporarily offline

    CLI Example:

    .. code-block:: bash

        salt '*' zpool.offline myzpool /path/to/vdev1 [...] [temporary=True|False]

    '''
    ## Configure pool
    # NOTE: initialize the defaults
    flags = []
    target = []

    # NOTE: set extra config based on kwargs
    if kwargs.get('temporary', False):
        flags.append('-t')

    # NOTE: append the pool name and specifications
    target.append(zpool)
    target.extend(vdevs)

    ## Take a device offline
    res = __salt__['cmd.run_all'](
        __utils__['zfs.zpool_command'](
            command='offline',
            flags=flags,
            target=target,
        ),
        python_shell=False,
    )

    return __utils__['zfs.parse_command_result'](res, 'offlined')


def labelclear(device, force=False):
    '''
    .. versionadded:: 2018.3.0

    Removes ZFS label information from the specified device

    device : string
        Device name; must not be part of an active pool configuration.

    force : boolean
        Treat exported or foreign devices as inactive

    CLI Example:

    .. code-block:: bash

        salt '*' zpool.labelclear /path/to/dev

    '''
    ## clear label for all specified device
    res = __salt__['cmd.run_all'](
        __utils__['zfs.zpool_command'](
            command='labelclear',
            flags=['-f'] if force else None,
            target=device,
        ),
        python_shell=False,
    )

    return __utils__['zfs.parse_command_result'](res, 'labelcleared')


def clear(zpool, device=None):
    '''
    Clears device errors in a pool.

    .. warning::

        The device must not be part of an active pool configuration.

    zpool : string
        name of storage pool
    device : string
        (optional) specific device to clear

<<<<<<< HEAD
    .. versionadded:: Fluorine
=======
    .. versionadded:: 2018.3.1
>>>>>>> fff4f8c1

    CLI Example:

    .. code-block:: bash

        salt '*' zpool.clear mypool
        salt '*' zpool.clear mypool /path/to/dev

    '''
    ## Configure pool
    # NOTE: initialize the defaults
    target = []

    # NOTE: append the pool name and specifications
    target.append(zpool)
    target.append(device)

    ## clear storage pool errors
    res = __salt__['cmd.run_all'](
        __utils__['zfs.zpool_command'](
            command='clear',
            target=target,
        ),
        python_shell=False,
    )

    return __utils__['zfs.parse_command_result'](res, 'cleared')


def reguid(zpool):
    '''
    Generates a new unique identifier for the pool

    .. warning::
        You must ensure that all devices in this pool are online and healthy
        before performing this action.

    zpool : string
        name of storage pool

    .. versionadded:: 2016.3.0

    CLI Example:

    .. code-block:: bash

        salt '*' zpool.reguid myzpool
    '''
    ## generate new GUID for pool
    res = __salt__['cmd.run_all'](
        __utils__['zfs.zpool_command'](
            command='reguid',
            target=zpool,
        ),
        python_shell=False,
    )

    return __utils__['zfs.parse_command_result'](res, 'reguided')


def reopen(zpool):
    '''
    Reopen all the vdevs associated with the pool

    zpool : string
        name of storage pool

    .. versionadded:: 2016.3.0

    CLI Example:

    .. code-block:: bash

        salt '*' zpool.reopen myzpool

    '''
    ## reopen all devices fro pool
    res = __salt__['cmd.run_all'](
        __utils__['zfs.zpool_command'](
            command='reopen',
            target=zpool,
        ),
        python_shell=False,
    )

    return __utils__['zfs.parse_command_result'](res, 'reopened')


def upgrade(zpool=None, version=None):
    '''
    .. versionadded:: 2016.3.0

    Enables all supported features on the given pool

    zpool : string
        Optional storage pool, applies to all otherwize

    version : int
        Version to upgrade to, if unspecified upgrade to the highest possible

    .. warning::
        Once this is done, the pool will no longer be accessible on systems that do not
        support feature flags. See zpool-features(5) for details on compatibility with
        systems that support feature flags, but do not support all features enabled on the pool.

    CLI Example:

    .. code-block:: bash

        salt '*' zpool.upgrade myzpool

    '''
    ## Configure pool
    # NOTE: initialize the defaults
    flags = []
    opts = {}

    # NOTE: set extra config
    if version:
        opts['-V'] = version
    if not zpool:
        flags.append('-a')

    ## Upgrade pool
    res = __salt__['cmd.run_all'](
        __utils__['zfs.zpool_command'](
            command='upgrade',
            flags=flags,
            opts=opts,
            target=zpool,
        ),
        python_shell=False,
    )

    return __utils__['zfs.parse_command_result'](res, 'upgraded')


def history(zpool=None, internal=False, verbose=False):
    '''
    .. versionadded:: 2016.3.0

    Displays the command history of the specified pools, or all pools if no
    pool is specified

    zpool : string
        Optional storage pool

    internal : boolean
        Toggle display of internally logged ZFS events

    verbose : boolean
        Toggle display of the user name, the hostname, and the zone in which
        the operation was performed

    CLI Example:

    .. code-block:: bash

        salt '*' zpool.upgrade myzpool

    '''
    ret = OrderedDict()

    ## Configure pool
    # NOTE: initialize the defaults
    flags = []

    # NOTE: set extra config
    if verbose:
        flags.append('-l')
    if internal:
        flags.append('-i')

    ## Lookup history
    res = __salt__['cmd.run_all'](
        __utils__['zfs.zpool_command'](
            command='history',
            flags=flags,
            target=zpool,
        ),
        python_shell=False,
    )

    if res['retcode'] != 0:
        return __utils__['zfs.parse_command_result'](res)
    else:
        pool = 'unknown'
        for line in res['stdout'].splitlines():
            if line.startswith('History for'):
                pool = line[13:-2]
                ret[pool] = OrderedDict()
            else:
                if line == '':
                    continue
                log_timestamp = line[0:19]
                log_command = line[20:]
                ret[pool][log_timestamp] = log_command

    return ret<|MERGE_RESOLUTION|>--- conflicted
+++ resolved
@@ -8,11 +8,7 @@
 :depends:       salt.utils.zfs
 :platform:      illumos,freebsd,linux
 
-<<<<<<< HEAD
-.. versionchanged:: Fluorine
-=======
 .. versionchanged:: 2018.3.1
->>>>>>> fff4f8c1
   Big refactor to remove duplicate code, better type converions and improved
   consistancy in output.
 
@@ -251,11 +247,7 @@
         display data in pythonc values (True, False, Bytes,...)
 
     .. versionadded:: 2016.3.0
-<<<<<<< HEAD
-    .. versionchanged:: Fluorine
-=======
     .. versionchanged:: 2018.3.1
->>>>>>> fff4f8c1
 
         Added ```parsable``` parameter that defaults to True
 
@@ -1481,11 +1473,7 @@
     device : string
         (optional) specific device to clear
 
-<<<<<<< HEAD
-    .. versionadded:: Fluorine
-=======
     .. versionadded:: 2018.3.1
->>>>>>> fff4f8c1
 
     CLI Example:
 

# -*- coding: utf-8 -*-
'''
Package support for openSUSE via the zypper package manager

:depends: - ``rpm`` Python module.  Install with ``zypper install rpm-python``
'''

# Import python libs
from __future__ import absolute_import
import copy
import logging
import re
import os

# Import 3rd-party libs
# pylint: disable=import-error,redefined-builtin,no-name-in-module
import salt.ext.six as six
from salt.exceptions import SaltInvocationError
from salt.ext.six.moves import configparser
from salt.ext.six.moves.urllib.parse import urlparse as _urlparse

try:
    import rpm
    HAS_RPM = True
except ImportError:
    HAS_RPM = False
# pylint: enable=import-error,redefined-builtin,no-name-in-module

from xml.dom import minidom as dom

# Import salt libs
import salt.utils
from salt.exceptions import (
    CommandExecutionError, MinionError)

log = logging.getLogger(__name__)

HAS_ZYPP = False
ZYPP_HOME = '/etc/zypp'
LOCKS = '{0}/locks'.format(ZYPP_HOME)
REPOS = '{0}/repos.d'.format(ZYPP_HOME)
DEFAULT_PRIORITY = 99

# Define the module's virtual name
__virtualname__ = 'pkg'


def __virtual__():
    '''
    Set the virtual pkg module if the os is openSUSE
    '''
    if __grains__.get('os_family', '') != 'Suse':
        return (False, "Module zypper: non SUSE OS not suppored by zypper package manager")
    # Not all versions of Suse use zypper, check that it is available
    if not salt.utils.which('zypper'):
        return (False, "Module zypper: zypper package manager not found")
    return __virtualname__


def _zypper(*opts):
    '''
    Return zypper command with default options as a list.

    opts
        additional options for zypper command

    '''
    cmd = ['zypper', '--non-interactive']
    cmd.extend(opts)

    return cmd


def list_upgrades(refresh=True):
    '''
    List all available package upgrades on this system

    refresh
        force a refresh if set to True (default).
        If set to False it depends on zypper if a refresh is
        executed.

    CLI Example:

    .. code-block:: bash

        salt '*' pkg.list_upgrades
    '''
    if refresh:
        refresh_db()
<<<<<<< HEAD
    ret = {}
    call = __salt__['cmd.run_all'](
        _zypper('list-updates'),
        output_loglevel='trace',
        python_shell=False
    )
    if call['retcode'] != 0:
        comment = ''
        if 'stderr' in call:
            comment += call['stderr']
        if 'stdout' in call:
            comment += call['stdout']
        raise CommandExecutionError(
            '{0}'.format(comment)
        )
    else:
        out = call['stdout']
=======
    ret = dict()
    run_data = __salt__['cmd.run_all'](_zypper('-x', 'list-updates'), output_loglevel='trace')
    if run_data['retcode'] != 0:
        msg = list()
        for chnl in ['stderr', 'stdout']:
            if run_data.get(chnl, ''):
                msg.append(run_data[chnl])
        raise CommandExecutionError(os.linesep.join(msg) or
                                    'Zypper returned non-zero system exit. See Zypper logs for more details.')

    doc = dom.parseString(run_data['stdout'])
    for update_node in doc.getElementsByTagName('update'):
        if update_node.getAttribute('kind') == 'package':
            ret[update_node.getAttribute('name')] = update_node.getAttribute('edition')
>>>>>>> e85ae234

    return ret

# Provide a list_updates function for those used to using zypper list-updates
list_updates = salt.utils.alias_function(list_upgrades, 'list_updates')


def info_installed(*names, **kwargs):
    '''
    Return the information of the named package(s), installed on the system.

    :param names:
        Names of the packages to get information about.

    :param attr:
        Comma-separated package attributes. If no 'attr' is specified, all available attributes returned.

        Valid attributes are:
            version, vendor, release, build_date, build_date_time_t, install_date, install_date_time_t,
            build_host, group, source_rpm, arch, epoch, size, license, signature, packager, url,
            summary, description.

    :param errors:
        Handle RPM field errors (true|false). By default, various mistakes in the textual fields are simply ignored and
        omitted from the data. Otherwise a field with a mistake is not returned, instead a 'N/A (bad UTF-8)'
        (not available, broken) text is returned.

        Valid attributes are:
            ignore, report

    CLI example:

    .. code-block:: bash

        salt '*' pkg.info_installed <package1>
        salt '*' pkg.info_installed <package1> <package2> <package3> ...
        salt '*' pkg.info_installed <package1> attr=version,vendor
        salt '*' pkg.info_installed <package1> <package2> <package3> ... attr=version,vendor
        salt '*' pkg.info_installed <package1> <package2> <package3> ... attr=version,vendor errors=true
    '''
    ret = dict()
    for pkg_name, pkg_nfo in __salt__['lowpkg.info'](*names, **kwargs).items():
        t_nfo = dict()
        # Translate dpkg-specific keys to a common structure
        for key, value in pkg_nfo.items():
            if type(value) == str:
                # Check, if string is encoded in a proper UTF-8
                value_ = value.decode('UTF-8', 'ignore').encode('UTF-8', 'ignore')
                if value != value_:
                    value = kwargs.get('errors') and value_ or 'N/A (invalid UTF-8)'
                    log.error('Package {0} has bad UTF-8 code in {1}: {2}'.format(pkg_name, key, value))
            if key == 'source_rpm':
                t_nfo['source'] = value
            else:
                t_nfo[key] = value

        ret[pkg_name] = t_nfo

    return ret


def info_available(*names, **kwargs):
    '''
    Return the information of the named package available for the system.

    refresh
        force a refresh if set to True (default).
        If set to False it depends on zypper if a refresh is
        executed or not.

    CLI example:

    .. code-block:: bash

        salt '*' pkg.info_available <package1>
        salt '*' pkg.info_available <package1> <package2> <package3> ...
    '''
    ret = {}

    if not names:
        return ret
    else:
        names = sorted(list(set(names)))

    # Refresh db before extracting the latest package
    if kwargs.get('refresh', True):
        refresh_db()

    pkg_info = []
    batch = names[:]
    batch_size = 200

    # Run in batches
    while batch:
        cmd = _zypper('info', '-t', 'package', *batch[:batch_size])
        pkg_info.extend(
            re.split(
                'Information for package*',
                __salt__['cmd.run_stdout'](
                    cmd,
                    output_loglevel='trace',
                    python_shell=False
                )
            )
        )
        batch = batch[batch_size:]

    for pkg_data in pkg_info:
        nfo = {}
        for line in [data for data in pkg_data.split('\n') if ':' in data]:
            if line.startswith('-----'):
                continue
            kw = [data.strip() for data in line.split(':', 1)]
            if len(kw) == 2 and kw[1]:
                nfo[kw[0].lower()] = kw[1]
        if nfo.get('name'):
            name = nfo.pop('name')
            ret[name] = nfo
        if nfo.get('status'):
            nfo['status'] = nfo.get('status')
        if nfo.get('installed'):
            nfo['installed'] = nfo.get('installed').lower() == 'yes' and True or False

    return ret


def info(*names, **kwargs):
    '''
    .. deprecated:: Nitrogen
       Use :py:func:`~salt.modules.pkg.info_available` instead.

    Return the information of the named package available for the system.

    CLI example:

    .. code-block:: bash

        salt '*' pkg.info <package1>
        salt '*' pkg.info <package1> <package2> <package3> ...
    '''
    salt.utils.warn_until('Nitrogen', "Please use 'pkg.info_available' instead")
    return info_available(*names)


def latest_version(*names, **kwargs):
    '''
    Return the latest version of the named package available for upgrade or
    installation. If more than one package name is specified, a dict of
    name/version pairs is returned.

    If the latest version of a given package is already installed, an empty
    dict will be returned for that package.

    CLI example:

    .. code-block:: bash

        salt '*' pkg.latest_version <package name>
        salt '*' pkg.latest_version <package1> <package2> <package3> ...
    '''
    ret = dict()

    if not names:
        return ret

    names = sorted(list(set(names)))
    package_info = info_available(*names)
    for name in names:
        pkg_info = package_info.get(name, {})
        status = pkg_info.get('status', '').lower()
        if status.find('not installed') > -1 or status.find('out-of-date') > -1:
            ret[name] = pkg_info.get('version')

    # Return a string if only one package name passed
    if len(names) == 1 and len(ret):
        return ret[names[0]]

    return ret


# available_version is being deprecated
available_version = salt.utils.alias_function(latest_version, 'available_version')


def upgrade_available(name):
    '''
    Check whether or not an upgrade is available for a given package

    CLI Example:

    .. code-block:: bash

        salt '*' pkg.upgrade_available <package name>
    '''
    return not not latest_version(name)


def version(*names, **kwargs):
    '''
    Returns a string representing the package version or an empty dict if not
    installed. If more than one package name is specified, a dict of
    name/version pairs is returned.

    CLI Example:

    .. code-block:: bash

        salt '*' pkg.version <package name>
        salt '*' pkg.version <package1> <package2> <package3> ...
    '''
    return __salt__['pkg_resource.version'](*names, **kwargs) or {}


def _string_to_evr(verstring):
    '''
    Split the version string into epoch, version and release and
    return this as tuple.

    epoch is always not empty.
    version and release can be an empty string if such a component
    could not be found in the version string.

    "2:1.0-1.2" => ('2', '1.0', '1.2)
    "1.0" => ('0', '1.0', '')
    "" => ('0', '', '')
    '''
    if verstring in [None, '']:
        return ('0', '', '')
    idx_e = verstring.find(':')
    if idx_e != -1:
        try:
            epoch = str(int(verstring[:idx_e]))
        except ValueError:
            # look, garbage in the epoch field, how fun, kill it
            epoch = '0'  # this is our fallback, deal
    else:
        epoch = '0'
    idx_r = verstring.find('-')
    if idx_r != -1:
        version = verstring[idx_e + 1:idx_r]
        release = verstring[idx_r + 1:]
    else:
        version = verstring[idx_e + 1:]
        release = ''
    return (epoch, version, release)


def version_cmp(ver1, ver2):
    '''
    .. versionadded:: 2015.5.4

    Do a cmp-style comparison on two packages. Return -1 if ver1 < ver2, 0 if
    ver1 == ver2, and 1 if ver1 > ver2. Return None if there was a problem
    making the comparison.

    CLI Example:

    .. code-block:: bash

        salt '*' pkg.version_cmp '0.2-001' '0.2.0.1-002'
    '''
    if HAS_RPM:
        try:
            cmp_result = rpm.labelCompare(
                _string_to_evr(ver1),
                _string_to_evr(ver2)
            )
            if cmp_result not in (-1, 0, 1):
                raise Exception(
                    'cmp result \'{0}\' is invalid'.format(cmp_result)
                )
            return cmp_result
        except Exception as exc:
            log.warning(
                'Failed to compare version \'{0}\' to \'{1}\' using '
                'rpmUtils: {2}'.format(ver1, ver2, exc)
            )
    return salt.utils.version_cmp(ver1, ver2)


def list_pkgs(versions_as_list=False, **kwargs):
    '''
    List the packages currently installed as a dict with versions
    as a comma separated string::

        {'<package_name>': '<version>[,<version>...]'}

    versions_as_list:
        If set to true, the versions are provided as a list

        {'<package_name>': ['<version>', '<version>']}

    removed:
        not supported

    purge_desired:
        not supported

    CLI Example:

    .. code-block:: bash

        salt '*' pkg.list_pkgs
    '''
    versions_as_list = salt.utils.is_true(versions_as_list)
    # not yet implemented or not applicable
    if any([salt.utils.is_true(kwargs.get(x))
            for x in ('removed', 'purge_desired')]):
        return {}

    if 'pkg.list_pkgs' in __context__:
        if versions_as_list:
            return __context__['pkg.list_pkgs']
        else:
            ret = copy.deepcopy(__context__['pkg.list_pkgs'])
            __salt__['pkg_resource.stringify'](ret)
            return ret

    cmd = ['rpm', '-qa', '--queryformat', '%{NAME}_|-%{VERSION}_|-%{RELEASE}_|-%|EPOCH?{%{EPOCH}}:{}|\\n']
    ret = {}
    out = __salt__['cmd.run'](
        cmd,
        output_loglevel='trace',
        python_shell=False
    )
    for line in out.splitlines():
        name, pkgver, rel, epoch = line.split('_|-')
        if epoch:
            pkgver = '{0}:{1}'.format(epoch, pkgver)
        if rel:
            pkgver += '-{0}'.format(rel)
        __salt__['pkg_resource.add_pkg'](ret, name, pkgver)

    __salt__['pkg_resource.sort_pkglist'](ret)
    __context__['pkg.list_pkgs'] = copy.deepcopy(ret)
    if not versions_as_list:
        __salt__['pkg_resource.stringify'](ret)
    return ret


def _get_configured_repos():
    '''
    Get all the info about repositories from the configurations.
    '''

    repos_cfg = configparser.ConfigParser()
    repos_cfg.read([REPOS + '/' + fname for fname in os.listdir(REPOS)])

    return repos_cfg


def _get_repo_info(alias, repos_cfg=None):
    '''
    Get one repo meta-data.
    '''
    try:
        meta = dict((repos_cfg or _get_configured_repos()).items(alias))
        meta['alias'] = alias
        for key, val in six.iteritems(meta):
            if val in ['0', '1']:
                meta[key] = int(meta[key]) == 1
            elif val == 'NONE':
                meta[key] = None
        return meta
    except (ValueError, configparser.NoSectionError) as error:
        return {}


def get_repo(repo, **kwargs):  # pylint: disable=unused-argument
    '''
    Display a repo.

    CLI Example:

    .. code-block:: bash

        salt '*' pkg.get_repo alias
    '''
    return _get_repo_info(repo)


def list_repos():
    '''
    Lists all repos.

    CLI Example:

    .. code-block:: bash

       salt '*' pkg.list_repos
    '''
    repos_cfg = _get_configured_repos()
    all_repos = {}
    for alias in repos_cfg.sections():
        all_repos[alias] = _get_repo_info(alias, repos_cfg=repos_cfg)

    return all_repos


def del_repo(repo):
    '''
    Delete a repo.

    CLI Examples:

    .. code-block:: bash

        salt '*' pkg.del_repo alias
    '''
    repos_cfg = _get_configured_repos()
    for alias in repos_cfg.sections():
        if alias == repo:
            cmd = _zypper('-x', 'rr', '--loose-auth', '--loose-query', alias)
            doc = dom.parseString(
                __salt__['cmd.run'](
                    cmd,
                    output_loglevel='trace',
                    python_shell=False
                )
            )
            msg = doc.getElementsByTagName('message')
            if doc.getElementsByTagName('progress') and msg:
                return {
                    repo: True,
                    'message': msg[0].childNodes[0].nodeValue,
                }

    raise CommandExecutionError('Repository \'{0}\' not found.'.format(repo))


def mod_repo(repo, **kwargs):
    '''
    Modify one or more values for a repo. If the repo does not exist, it will
    be created, so long as the following values are specified:

    repo or alias
        alias by which the zypper refers to the repo

    url, mirrorlist or baseurl
        the URL for zypper to reference

    enabled
        enable or disable (True or False) repository,
        but do not remove if disabled.

    refresh
        enable or disable (True or False) auto-refresh of the repository.

    cache
        Enable or disable (True or False) RPM files caching.

    gpgcheck
        Enable or disable (True or False) GOG check for this repository.

    gpgautoimport
        Automatically trust and import new repository.

    Key/Value pairs may also be removed from a repo's configuration by setting
    a key to a blank value. Bear in mind that a name cannot be deleted, and a
    url can only be deleted if a mirrorlist is specified (or vice versa).

    CLI Examples:

    .. code-block:: bash

        salt '*' pkg.mod_repo alias alias=new_alias
        salt '*' pkg.mod_repo alias url= mirrorlist=http://host.com/
    '''

    repos_cfg = _get_configured_repos()
    added = False

    # An attempt to add new one?
    if repo not in repos_cfg.sections():
        url = kwargs.get('url', kwargs.get('mirrorlist', kwargs.get('baseurl')))
        if not url:
            raise CommandExecutionError(
                'Repository \'{0}\' not found and no URL passed'.format(repo)
            )

        if not _urlparse(url).scheme:
            raise CommandExecutionError(
                'Repository \'{0}\' not found and URL is invalid'.format(repo)
            )

        # Is there already such repo under different alias?
        for alias in repos_cfg.sections():
            repo_meta = _get_repo_info(alias, repos_cfg=repos_cfg)

            # Complete user URL, in case it is not
            new_url = _urlparse(url)
            if not new_url.path:
                new_url = _urlparse.ParseResult(scheme=new_url.scheme,  # pylint: disable=E1123
                                                netloc=new_url.netloc,
                                                path='/',
                                                params=new_url.params,
                                                query=new_url.query,
                                                fragment=new_url.fragment)
            base_url = _urlparse(repo_meta['baseurl'])

            if new_url == base_url:
                raise CommandExecutionError(
                    'Repository \'{0}\' already exists as \'{1}\'.'.format(
                        repo,
                        alias
                    )
                )

        # Add new repo
        doc = None
        try:
            # Try to parse the output and find the error,
            # but this not always working (depends on Zypper version)
            doc = dom.parseString(
                __salt__['cmd.run'](
                    _zypper('-x', 'ar', url, repo),
                    output_loglevel='trace',
                    python_shell=False
                )
            )
        except Exception:
            # No XML out available, but the the result is still unknown
            pass

        if doc:
            msg_nodes = doc.getElementsByTagName('message')
            if msg_nodes:
                msg_node = msg_nodes[0]
                if msg_node.getAttribute('type') == 'error':
                    raise CommandExecutionError(
                        msg_node.childNodes[0].nodeValue
                    )

        # Verify the repository has been added
        repos_cfg = _get_configured_repos()
        if repo not in repos_cfg.sections():
            raise CommandExecutionError(
                'Failed add new repository \'{0}\' for unknown reason. '
                'Please look into Zypper logs.'.format(repo)
            )
        added = True

    # Modify added or existing repo according to the options
    cmd_opt = []

    if 'enabled' in kwargs:
        cmd_opt.append(kwargs['enabled'] and '--enable' or '--disable')

    if 'refresh' in kwargs:
        cmd_opt.append(kwargs['refresh'] and '--refresh' or '--no-refresh')

    if 'cache' in kwargs:
        cmd_opt.append(
            kwargs['cache'] and '--keep-packages' or '--no-keep-packages'
        )

    if 'gpgcheck' in kwargs:
        cmd_opt.append(kwargs['gpgcheck'] and '--gpgcheck' or '--no-gpgcheck')

    if kwargs.get('gpgautoimport') is True:
        cmd_opt.append('--gpg-auto-import-keys')

    if 'priority' in kwargs:
        cmd_opt.append("--priority='{0}'".format(kwargs.get('priority', DEFAULT_PRIORITY)))

    if 'humanname' in kwargs:
        cmd_opt.append("--name='{0}'".format(kwargs.get('humanname')))

    if cmd_opt:
        cmd_opt.append(repo)
        __salt__['cmd.run'](_zypper('-x', 'mr', *cmd_opt),
                            output_loglevel='trace', python_shell=False)

    # If repo nor added neither modified, error should be thrown
    if not added and not cmd_opt:
        raise CommandExecutionError(
            'Modification of the repository \'{0}\' was not specified.'
            .format(repo)
        )

    return get_repo(repo)


def refresh_db():
    '''
    Force a repository refresh by calling ``zypper refresh --force``, return a dict::

        {'<database name>': Bool}

    CLI Example:

    .. code-block:: bash

        salt '*' pkg.refresh_db
    '''
    cmd = _zypper('refresh', '--force')
    ret = {}
    call = __salt__['cmd.run_all'](
        cmd,
        output_loglevel='trace',
        python_shell=False
    )
    if call['retcode'] != 0:
        msg = 'Failed to refresh zypper'
        if call['stderr']:
            msg += ': ' + call['stderr']

        raise CommandExecutionError(msg)
    else:
        out = call['stdout']

    for line in out.splitlines():
        if not line:
            continue
        if line.strip().startswith('Repository'):
            key = line.split('\'')[1].strip()
            if 'is up to date' in line:
                ret[key] = False
        elif line.strip().startswith('Building'):
            key = line.split('\'')[1].strip()
            if 'done' in line:
                ret[key] = True
    return ret


def install(name=None,
            refresh=False,
            fromrepo=None,
            pkgs=None,
            sources=None,
            downloadonly=None,
            skip_verify=False,
            version=None,
            **kwargs):
    '''
    Install the passed package(s), add refresh=True to force a 'zypper refresh'
    before package is installed.

    name
        The name of the package to be installed. Note that this parameter is
        ignored if either ``pkgs`` or ``sources`` is passed. Additionally,
        please note that this option can only be used to install packages from
        a software repository. To install a package file manually, use the
        ``sources`` option.

        CLI Example:

        .. code-block:: bash

            salt '*' pkg.install <package name>

    refresh
        force a refresh if set to True.
        If set to False (default) it depends on zypper if a refresh is
        executed.

    fromrepo
        Specify a package repository to install from.

    downloadonly
        Only download the packages, do not install.

    skip_verify
        Skip the GPG verification check (e.g., ``--no-gpg-checks``)

    version
        Can be either a version number, or the combination of a comparison
        operator (<, >, <=, >=, =) and a version number (ex. '>1.2.3-4').
        This parameter is ignored if ``pkgs`` or ``sources`` is passed.


    Multiple Package Installation Options:

    pkgs
        A list of packages to install from a software repository. Must be
        passed as a python list. A specific version number can be specified
        by using a single-element dict representing the package and its
        version. As with the ``version`` parameter above, comparison operators
        can be used to target a specific version of a package.

        CLI Examples:

        .. code-block:: bash

            salt '*' pkg.install pkgs='["foo", "bar"]'
            salt '*' pkg.install pkgs='["foo", {"bar": "1.2.3-4"}]'
            salt '*' pkg.install pkgs='["foo", {"bar": "<1.2.3-4"}]'

    sources
        A list of RPM packages to install. Must be passed as a list of dicts,
        with the keys being package names, and the values being the source URI
        or local path to the package.

        CLI Example:

        .. code-block:: bash

            salt '*' pkg.install sources='[{"foo": "salt://foo.rpm"},{"bar": "salt://bar.rpm"}]'


    Returns a dict containing the new package names and versions::

        {'<package>': {'old': '<old-version>',
                       'new': '<new-version>'}}
    '''
    if refresh:
        refresh_db()

    try:
        pkg_params, pkg_type = __salt__['pkg_resource.parse_targets'](name, pkgs, sources, **kwargs)
    except MinionError as exc:
        raise CommandExecutionError(exc)

    if pkg_params is None or len(pkg_params) == 0:
        return {}

    version_num = version
    if version_num:
        if pkgs is None and sources is None:
            # Allow "version" to work for single package target
            pkg_params = {name: version_num}
        else:
            log.warning("'version' parameter will be ignored for multiple package targets")

    if pkg_type == 'repository':
        targets = []
        problems = []
        for param, version_num in six.iteritems(pkg_params):
            if version_num is None:
                targets.append(param)
            else:
                match = re.match(r'^([<>])?(=)?([^<>=]+)$', version_num)
                if match:
                    gt_lt, equal, verstr = match.groups()
                    targets.append('{0}{1}{2}'.format(param, ((gt_lt or '') + (equal or '')) or '=', verstr))
                    log.debug(targets)
                else:
                    msg = ('Invalid version string {0!r} for package {1!r}'.format(version_num, name))
                    problems.append(msg)
        if problems:
            for problem in problems:
                log.error(problem)
            return {}
    else:
        targets = pkg_params

    old = list_pkgs()
    downgrades = []
    if fromrepo:
        fromrepoopt = ['--force', '--force-resolution', '--from', fromrepo]
        log.info('Targeting repo \'{0}\''.format(fromrepo))
    else:
        fromrepoopt = ''
    cmd_install = _zypper()
<<<<<<< HEAD
    if not refresh:
        cmd_install.append('--no-refresh')
    if skip_verify:
        cmd_install.append('--no-gpg-checks')
    cmd_install.extend(['install', '--name', '--auto-agree-with-licenses'])
=======
    cmd_install += ['install', '--name', '--auto-agree-with-licenses']
>>>>>>> e85ae234
    if downloadonly:
        cmd_install.append('--download-only')
    if fromrepo:
        cmd_install.extend(fromrepoopt)

    errors = []

    # Split the targets into batches of 500 packages each, so that
    # the maximal length of the command line is not broken
    while targets:
        cmd = cmd_install + targets[:500]
        targets = targets[500:]
        call = __salt__['cmd.run_all'](cmd, output_loglevel='trace', python_shell=False)
        if call['retcode'] != 0:
            raise CommandExecutionError(call['stderr'])  # Fixme: This needs a proper report mechanism.
        else:
            for line in call['stdout'].splitlines():
                match = re.match(r"^The selected package '([^']+)'.+has lower version", line)
                if match:
                    downgrades.append(match.group(1))

    while downgrades:
        cmd = cmd_install + ['--force'] + downgrades[:500]
        downgrades = downgrades[500:]
        out = __salt__['cmd.run_all'](cmd,
                                      output_loglevel='trace',
                                      python_shell=False)

        if out['retcode'] != 0 and out['stderr']:
            errors.append(out['stderr'])

    __context__.pop('pkg.list_pkgs', None)
    new = list_pkgs()
    ret = salt.utils.compare_dicts(old, new)

    if errors:
        raise CommandExecutionError(
            'Problem encountered installing package(s)',
            info={'errors': errors, 'changes': ret}
        )

    return ret


def upgrade(refresh=True, skip_verify=False):
    '''
    Run a full system upgrade, a zypper upgrade

    refresh
        force a refresh if set to True (default).
        If set to False it depends on zypper if a refresh is
        executed.

    Return a dict containing the new package names and versions::

        {'<package>': {'old': '<old-version>',
                       'new': '<new-version>'}}

    CLI Example:

    .. code-block:: bash

        salt '*' pkg.upgrade


    Options:

    skip_verify
        Skip the GPG verification check (e.g., ``--no-gpg-checks``)

    '''
    ret = {'changes': {},
           'result': True,
           'comment': '',
    }

    if refresh:
        refresh_db()
    old = list_pkgs()
    to_append = ''
    if skip_verify:
        to_append = '--no-gpg-checks'
    cmd = _zypper('update', '--auto-agree-with-licenses', to_append)
    call = __salt__['cmd.run_all'](
        cmd,
        output_loglevel='trace',
        python_shell=False,
        redirect_stderr=True
    )

    if call['retcode'] != 0:
        ret['result'] = False
        if call['stdout']:
            ret['comment'] = call['stdout']

    __context__.pop('pkg.list_pkgs', None)
    new = list_pkgs()
    ret['changes'] = salt.utils.compare_dicts(old, new)

    return ret


def _uninstall(name=None, pkgs=None):
    '''
    Remove and purge do identical things but with different Zypper commands,
    this function performs the common logic.
    '''
    try:
        pkg_params = __salt__['pkg_resource.parse_targets'](name, pkgs)[0]
    except MinionError as exc:
        raise CommandExecutionError(exc)

    old = list_pkgs()
    targets = [target for target in pkg_params if target in old]
    if not targets:
        return {}

<<<<<<< HEAD
    errors = []
    while targets:
        purge_arg = ''
        if action == 'purge':
            purge_arg = '-u'
        cmd = _zypper('remove', purge_arg, *targets[:500])
        out = __salt__['cmd.run_all'](cmd,
                                      output_loglevel='trace',
                                      python_shell=False)

        if out['retcode'] != 0 and out['stderr']:
            errors.append(out['stderr'])

=======
    while targets:
        __salt__['cmd.run'](_zypper('remove', *targets[:500]), output_loglevel='trace')
>>>>>>> e85ae234
        targets = targets[500:]

    __context__.pop('pkg.list_pkgs', None)
<<<<<<< HEAD
    new = list_pkgs()
    ret = salt.utils.compare_dicts(old, new)

    if errors:
        raise CommandExecutionError(
            'Problem encountered removing package(s)',
            info={'errors': errors, 'changes': ret}
        )

    return ret
=======

    return salt.utils.compare_dicts(old, list_pkgs())
>>>>>>> e85ae234


def remove(name=None, pkgs=None, **kwargs):  # pylint: disable=unused-argument
    '''
    Remove packages with ``zypper -n remove``

    name
        The name of the package to be deleted.


    Multiple Package Options:

    pkgs
        A list of packages to delete. Must be passed as a python list. The
        ``name`` parameter will be ignored if this option is passed.

    .. versionadded:: 0.16.0


    Returns a dict containing the changes.

    CLI Example:

    .. code-block:: bash

        salt '*' pkg.remove <package name>
        salt '*' pkg.remove <package1>,<package2>,<package3>
        salt '*' pkg.remove pkgs='["foo", "bar"]'
    '''
    return _uninstall(name=name, pkgs=pkgs)


def purge(name=None, pkgs=None, **kwargs):  # pylint: disable=unused-argument
    '''
    Recursively remove a package and all dependencies which were installed
    with it, this will call a ``zypper -n remove -u``

    name
        The name of the package to be deleted.


    Multiple Package Options:

    pkgs
        A list of packages to delete. Must be passed as a python list. The
        ``name`` parameter will be ignored if this option is passed.

    .. versionadded:: 0.16.0


    Returns a dict containing the changes.

    CLI Example:

    .. code-block:: bash

        salt '*' pkg.purge <package name>
        salt '*' pkg.purge <package1>,<package2>,<package3>
        salt '*' pkg.purge pkgs='["foo", "bar"]'
    '''
    return _uninstall(name=name, pkgs=pkgs)


def list_locks():
    '''
    List current package locks.

    Return a dict containing the locked package with attributes::

        {'<package>': {'case_sensitive': '<case_sensitive>',
                       'match_type': '<match_type>'
                       'type': '<type>'}}

    CLI Example:

    .. code-block:: bash

        salt '*' pkg.list_locks
    '''
    locks = {}
    if os.path.exists(LOCKS):
        with salt.utils.fopen(LOCKS) as fhr:
            for meta in [item.split('\n') for item in fhr.read().split('\n\n')]:
                lock = {}
                for element in [el for el in meta if el]:
                    if ':' in element:
                        lock.update(dict([tuple([i.strip() for i in element.split(':', 1)]), ]))
                if lock.get('solvable_name'):
                    locks[lock.pop('solvable_name')] = lock

    return locks


def clean_locks():
    '''
    Remove unused locks that do not currently (with regard to repositories
    used) lock any package.

    CLI Example:

    .. code-block:: bash

        salt '*' pkg.clean_locks
    '''
    LCK = "removed"
    out = {LCK: 0}
    if not os.path.exists("/etc/zypp/locks"):
        return out

    doc = dom.parseString(__salt__['cmd.run'](_zypper('-x', 'cl'), output_loglevel='trace', python_shell=False))
    for node in doc.getElementsByTagName("message"):
        text = node.childNodes[0].nodeValue.lower()
        if text.startswith(LCK):
            out[LCK] = text.split(" ")[1]
            break

    return out


def remove_lock(packages, **kwargs):  # pylint: disable=unused-argument
    '''
    Remove specified package lock.

    CLI Example:

    .. code-block:: bash

        salt '*' pkg.remove_lock <package name>
        salt '*' pkg.remove_lock <package1>,<package2>,<package3>
        salt '*' pkg.remove_lock pkgs='["foo", "bar"]'
    '''

    locks = list_locks()
    try:
        packages = list(__salt__['pkg_resource.parse_targets'](packages)[0].keys())
    except MinionError as exc:
        raise CommandExecutionError(exc)

    removed = []
    missing = []
    for pkg in packages:
        if locks.get(pkg):
            removed.append(pkg)
        else:
            missing.append(pkg)

    if removed:
        __salt__['cmd.run'](_zypper('rl', *removed), output_loglevel='trace', python_shell=False)

    return {'removed': len(removed), 'not_found': missing}


def add_lock(packages, **kwargs):  # pylint: disable=unused-argument
    '''
    Add a package lock. Specify packages to lock by exact name.

    CLI Example:

    .. code-block:: bash

        salt '*' pkg.add_lock <package name>
        salt '*' pkg.add_lock <package1>,<package2>,<package3>
        salt '*' pkg.add_lock pkgs='["foo", "bar"]'
    '''
    locks = list_locks()
    added = []
    try:
        packages = list(__salt__['pkg_resource.parse_targets'](packages)[0].keys())
    except MinionError as exc:
        raise CommandExecutionError(exc)

    for pkg in packages:
        if not locks.get(pkg):
            added.append(pkg)

    if added:
        __salt__['cmd.run'](_zypper('al', *added), output_loglevel='trace', python_shell=False)

    return {'added': len(added), 'packages': added}


def verify(*names, **kwargs):
    '''
    Runs an rpm -Va on a system, and returns the results in a dict

    Files with an attribute of config, doc, ghost, license or readme in the
    package header can be ignored using the ``ignore_types`` keyword argument

    CLI Example:

    .. code-block:: bash

        salt '*' pkg.verify
        salt '*' pkg.verify httpd
        salt '*' pkg.verify 'httpd postfix'
        salt '*' pkg.verify 'httpd postfix' ignore_types=['config','doc']
    '''
    return __salt__['lowpkg.verify'](*names, **kwargs)


def file_list(*packages):
    '''
    List the files that belong to a package. Not specifying any packages will
    return a list of *every* file on the system's rpm database (not generally
    recommended).

    CLI Examples:

    .. code-block:: bash

        salt '*' pkg.file_list httpd
        salt '*' pkg.file_list httpd postfix
        salt '*' pkg.file_list
    '''
    return __salt__['lowpkg.file_list'](*packages)


def file_dict(*packages):
    '''
    List the files that belong to a package, grouped by package. Not
    specifying any packages will return a list of *every* file on the system's
    rpm database (not generally recommended).

    CLI Examples:

    .. code-block:: bash

        salt '*' pkg.file_list httpd
        salt '*' pkg.file_list httpd postfix
        salt '*' pkg.file_list
    '''
    return __salt__['lowpkg.file_dict'](*packages)


def modified(*packages, **flags):
    '''
    List the modified files that belong to a package. Not specifying any packages
    will return a list of _all_ modified files on the system's RPM database.

    .. versionadded:: 2015.5.0

    Filtering by flags (True or False):

    size
        Include only files where size changed.

    mode
        Include only files which file's mode has been changed.

    checksum
        Include only files which MD5 checksum has been changed.

    device
        Include only files which major and minor numbers has been changed.

    symlink
        Include only files which are symbolic link contents.

    owner
        Include only files where owner has been changed.

    group
        Include only files where group has been changed.

    time
        Include only files where modification time of the file has been changed.

    capabilities
        Include only files where capabilities differ or not. Note: supported only on newer RPM versions.

    CLI Examples:

    .. code-block:: bash

        salt '*' pkg.modified
        salt '*' pkg.modified httpd
        salt '*' pkg.modified httpd postfix
        salt '*' pkg.modified httpd owner=True group=False
    '''

    return __salt__['lowpkg.modified'](*packages, **flags)


def owner(*paths):
    '''
    Return the name of the package that owns the file. Multiple file paths can
    be passed. If a single path is passed, a string will be returned,
    and if multiple paths are passed, a dictionary of file/package name
    pairs will be returned.

    If the file is not owned by a package, or is not present on the minion,
    then an empty string will be returned for that path.

    CLI Examples:

    .. code-block:: bash

        salt '*' pkg.owner /usr/bin/apachectl
        salt '*' pkg.owner /usr/bin/apachectl /etc/httpd/conf/httpd.conf
    '''
    return __salt__['lowpkg.owner'](*paths)


def _get_patterns(installed_only=None):
    '''
    List all known patterns in repos.
    '''
    patterns = {}
    doc = dom.parseString(
        __salt__['cmd.run'](
            _zypper('--xmlout', 'se', '-t', 'pattern'),
            output_loglevel='trace',
            python_shell=False
        )
    )
    for element in doc.getElementsByTagName('solvable'):
        installed = element.getAttribute('status') == 'installed'
        if (installed_only and installed) or not installed_only:
            patterns[element.getAttribute('name')] = {
                'installed': installed,
                'summary': element.getAttribute('summary'),
            }

    return patterns


def list_patterns(refresh=False):
    '''
    List all known patterns from available repos.

    refresh
        force a refresh if set to True.
        If set to False (default) it depends on zypper if a refresh is
        executed.

    CLI Examples:

    .. code-block:: bash

        salt '*' pkg.list_patterns
    '''
    if refresh:
        refresh_db()

    return _get_patterns()


def list_installed_patterns():
    '''
    List installed patterns on the system.

    CLI Examples:

    .. code-block:: bash

        salt '*' pkg.list_installed_patterns
    '''
    return _get_patterns(installed_only=True)


def search(criteria, refresh=False):
    '''
    List known packags, available to the system.

    refresh
        force a refresh if set to True.
        If set to False (default) it depends on zypper if a refresh is
        executed.

    CLI Examples:

    .. code-block:: bash

        salt '*' pkg.search <criteria>
    '''
    if refresh:
        refresh_db()

<<<<<<< HEAD
    doc = dom.parseString(
        __salt__['cmd.run'](
            _zypper('--xmlout', 'se', criteria),
            output_loglevel='trace',
            python_shell=False
        )
    )
=======
    doc = dom.parseString(__salt__['cmd.run'](_zypper('--xmlout', 'se', criteria),
                                              output_loglevel='trace'))
>>>>>>> e85ae234
    solvables = doc.getElementsByTagName('solvable')
    if not solvables:
        raise CommandExecutionError(
            'No packages found matching \'{0}\''.format(criteria)
        )

    out = {}
    for solvable in [s for s in solvables
                     if s.getAttribute('status') == 'not-installed' and
                        s.getAttribute('kind') == 'package']:
        out[solvable.getAttribute('name')] = {
            'summary': solvable.getAttribute('summary')
        }
    return out


def _get_first_aggregate_text(node_list):
    '''
    Extract text from the first occurred DOM aggregate.
    '''
    if not node_list:
        return ''

    out = []
    for node in node_list[0].childNodes:
        if node.nodeType == dom.Document.TEXT_NODE:
            out.append(node.nodeValue)
    return '\n'.join(out)


def list_products(all=False, refresh=False):
    '''
    List all available or installed SUSE products.

    all
        List all products available or only installed. Default is False.

    refresh
        force a refresh if set to True.
        If set to False (default) it depends on zypper if a refresh is
        executed.

    Includes handling for OEM products, which read the OEM productline file
    and overwrite the release value.

    CLI Examples:

    .. code-block:: bash

        salt '*' pkg.list_products
        salt '*' pkg.list_products all=True
    '''
    if refresh:
        refresh_db()

    ret = list()
    OEM_PATH = "/var/lib/suseRegister/OEM"
    cmd = _zypper('-x', 'products')
    if not all:
        cmd.append('-i')
    doc = dom.parseString(__salt__['cmd.run'](cmd, output_loglevel='trace'))
    for prd in doc.getElementsByTagName('product-list')[0].getElementsByTagName('product'):
        p_nfo = dict()
        for k_p_nfo, v_p_nfo in prd.attributes.items():
            p_nfo[k_p_nfo] = k_p_nfo not in ['isbase', 'installed'] and v_p_nfo or v_p_nfo == 'true'
        p_nfo['eol'] = prd.getElementsByTagName('endoflife')[0].getAttribute('text')
        p_nfo['eol_t'] = int(prd.getElementsByTagName('endoflife')[0].getAttribute('time_t'))
        p_nfo['description'] = " ".join(
            [line.strip() for line in _get_first_aggregate_text(
                prd.getElementsByTagName('description')
            ).split(os.linesep)]
        )
        if 'productline' in p_nfo and p_nfo['productline']:
            oem_file = os.path.join(OEM_PATH, p_nfo['productline'])
            if os.path.isfile(oem_file):
                with salt.utils.fopen(oem_file, 'r') as rfile:
                    oem_release = rfile.readline().strip()
                    if oem_release:
                        p_nfo['release'] = oem_release
        ret.append(p_nfo)

    return ret


def download(*packages, **kwargs):
<<<<<<< HEAD
    '''
=======
    """
>>>>>>> e85ae234
    Download packages to the local disk.

    refresh
        force a refresh if set to True.
        If set to False (default) it depends on zypper if a refresh is
        executed.

    CLI example:

    .. code-block:: bash

        salt '*' pkg.download httpd
        salt '*' pkg.download httpd postfix
<<<<<<< HEAD
    '''
=======
    """
    refresh = kwargs.get('refresh', False)
>>>>>>> e85ae234
    if not packages:
        raise SaltInvocationError('No packages specified')

<<<<<<< HEAD
    refresh = kwargs.get('refresh', False)
    if refresh:
        refresh_db()

    doc = dom.parseString(
        __salt__['cmd.run'](
            _zypper('-x', 'download', *packages),
            output_loglevel='trace',
            python_shell=False
        )
    )
=======
    if refresh:
        refresh_db()

    doc = dom.parseString(__salt__['cmd.run'](
        _zypper('-x', 'download', *packages), output_loglevel='trace'))
>>>>>>> e85ae234
    pkg_ret = {}
    for dld_result in doc.getElementsByTagName('download-result'):
        repo = dld_result.getElementsByTagName('repository')[0]
        path = dld_result.getElementsByTagName(
            'localfile')[0].getAttribute('path')
        pkg_info = {
            'repository-name': repo.getAttribute('name'),
            'repository-alias': repo.getAttribute('alias'),
            'path': path
        }
        key = _get_first_aggregate_text(
            dld_result.getElementsByTagName('name')
        )
        pkg_ret[key] = pkg_info

    if pkg_ret:
        return pkg_ret

    raise CommandExecutionError(
        'Unable to download packages: {0}'.format(', '.join(packages))
    )


def diff(*paths):
    '''
    Return a formatted diff between current files and original in a package.
    NOTE: this function includes all files (configuration and not), but does
    not work on binary content.

    :param path: Full path to the installed file
    :return: Difference string or raises and exception if examined file is binary.

    CLI example:

    .. code-block:: bash

        salt '*' pkg.diff /etc/apache2/httpd.conf /etc/sudoers
    '''
    ret = {}

    pkg_to_paths = {}
    for pth in paths:
        pth_pkg = __salt__['lowpkg.owner'](pth)
        if not pth_pkg:
            ret[pth] = os.path.exists(pth) and 'Not managed' or 'N/A'
        else:
            if pkg_to_paths.get(pth_pkg) is None:
                pkg_to_paths[pth_pkg] = []
            pkg_to_paths[pth_pkg].append(pth)

    if pkg_to_paths:
        local_pkgs = __salt__['pkg.download'](*pkg_to_paths.keys())
        for pkg, files in pkg_to_paths.items():
            for path in files:
                ret[path] = __salt__['lowpkg.diff'](
                    local_pkgs[pkg]['path'],
                    path
                ) or 'Unchanged'

    return ret<|MERGE_RESOLUTION|>--- conflicted
+++ resolved
@@ -88,27 +88,12 @@
     '''
     if refresh:
         refresh_db()
-<<<<<<< HEAD
     ret = {}
-    call = __salt__['cmd.run_all'](
-        _zypper('list-updates'),
+    run_data = __salt__['cmd.run_all'](
+        _zypper('-x', 'list-updates'),
         output_loglevel='trace',
         python_shell=False
     )
-    if call['retcode'] != 0:
-        comment = ''
-        if 'stderr' in call:
-            comment += call['stderr']
-        if 'stdout' in call:
-            comment += call['stdout']
-        raise CommandExecutionError(
-            '{0}'.format(comment)
-        )
-    else:
-        out = call['stdout']
-=======
-    ret = dict()
-    run_data = __salt__['cmd.run_all'](_zypper('-x', 'list-updates'), output_loglevel='trace')
     if run_data['retcode'] != 0:
         msg = list()
         for chnl in ['stderr', 'stdout']:
@@ -121,7 +106,6 @@
     for update_node in doc.getElementsByTagName('update'):
         if update_node.getAttribute('kind') == 'package':
             ret[update_node.getAttribute('name')] = update_node.getAttribute('edition')
->>>>>>> e85ae234
 
     return ret
 
@@ -876,15 +860,11 @@
     else:
         fromrepoopt = ''
     cmd_install = _zypper()
-<<<<<<< HEAD
     if not refresh:
         cmd_install.append('--no-refresh')
     if skip_verify:
         cmd_install.append('--no-gpg-checks')
     cmd_install.extend(['install', '--name', '--auto-agree-with-licenses'])
-=======
-    cmd_install += ['install', '--name', '--auto-agree-with-licenses']
->>>>>>> e85ae234
     if downloadonly:
         cmd_install.append('--download-only')
     if fromrepo:
@@ -1002,7 +982,6 @@
     if not targets:
         return {}
 
-<<<<<<< HEAD
     errors = []
     while targets:
         purge_arg = ''
@@ -1016,16 +995,10 @@
         if out['retcode'] != 0 and out['stderr']:
             errors.append(out['stderr'])
 
-=======
-    while targets:
-        __salt__['cmd.run'](_zypper('remove', *targets[:500]), output_loglevel='trace')
->>>>>>> e85ae234
         targets = targets[500:]
 
     __context__.pop('pkg.list_pkgs', None)
-<<<<<<< HEAD
-    new = list_pkgs()
-    ret = salt.utils.compare_dicts(old, new)
+    ret = salt.utils.compare_dicts(old, list_pkgs())
 
     if errors:
         raise CommandExecutionError(
@@ -1034,10 +1007,6 @@
         )
 
     return ret
-=======
-
-    return salt.utils.compare_dicts(old, list_pkgs())
->>>>>>> e85ae234
 
 
 def remove(name=None, pkgs=None, **kwargs):  # pylint: disable=unused-argument
@@ -1416,7 +1385,6 @@
     if refresh:
         refresh_db()
 
-<<<<<<< HEAD
     doc = dom.parseString(
         __salt__['cmd.run'](
             _zypper('--xmlout', 'se', criteria),
@@ -1424,10 +1392,6 @@
             python_shell=False
         )
     )
-=======
-    doc = dom.parseString(__salt__['cmd.run'](_zypper('--xmlout', 'se', criteria),
-                                              output_loglevel='trace'))
->>>>>>> e85ae234
     solvables = doc.getElementsByTagName('solvable')
     if not solvables:
         raise CommandExecutionError(
@@ -1513,11 +1477,7 @@
 
 
 def download(*packages, **kwargs):
-<<<<<<< HEAD
-    '''
-=======
-    """
->>>>>>> e85ae234
+    '''
     Download packages to the local disk.
 
     refresh
@@ -1531,16 +1491,10 @@
 
         salt '*' pkg.download httpd
         salt '*' pkg.download httpd postfix
-<<<<<<< HEAD
-    '''
-=======
-    """
-    refresh = kwargs.get('refresh', False)
->>>>>>> e85ae234
+    '''
     if not packages:
         raise SaltInvocationError('No packages specified')
 
-<<<<<<< HEAD
     refresh = kwargs.get('refresh', False)
     if refresh:
         refresh_db()
@@ -1552,13 +1506,6 @@
             python_shell=False
         )
     )
-=======
-    if refresh:
-        refresh_db()
-
-    doc = dom.parseString(__salt__['cmd.run'](
-        _zypper('-x', 'download', *packages), output_loglevel='trace'))
->>>>>>> e85ae234
     pkg_ret = {}
     for dld_result in doc.getElementsByTagName('download-result'):
         repo = dld_result.getElementsByTagName('repository')[0]

# -*- coding: utf-8 -*-
'''
Windows Service module.

.. versionchanged:: 2016.11.0 - Rewritten to use PyWin32
'''

# Import Python libs
from __future__ import absolute_import, unicode_literals, print_function
import fnmatch
import logging
import re
import time

# Import Salt libs
import salt.utils.platform
from salt.exceptions import CommandExecutionError

# Import 3rd party libs
try:
    import win32security
    import win32service
    import win32serviceutil
    import pywintypes
    HAS_WIN32_MODS = True
except ImportError:
    HAS_WIN32_MODS = False

log = logging.getLogger(__name__)

# Define the module's virtual name
__virtualname__ = 'service'

SERVICE_TYPE = {1: 'Kernel Driver',
                2: 'File System Driver',
                4: 'Adapter Driver',
                8: 'Recognizer Driver',
                16: 'Win32 Own Process',
                32: 'Win32 Share Process',
                256: 'Interactive',
                'kernel': 1,
                'filesystem': 2,
                'adapter': 4,
                'recognizer': 8,
                'own': 16,
                'share': 32}

SERVICE_CONTROLS = {1: 'Stop',
                    2: 'Pause/Continue',
                    4: 'Shutdown',
                    8: 'Change Parameters',
                    16: 'Netbind Change',
                    32: 'Hardware Profile Change',
                    64: 'Power Event',
                    128: 'Session Change',
                    256: 'Pre-Shutdown',
                    512: 'Time Change',
                    1024: 'Trigger Event'}

SERVICE_STATE = {1: 'Stopped',
                 2: 'Start Pending',
                 3: 'Stop Pending',
                 4: 'Running',
                 5: 'Continue Pending',
                 6: 'Pause Pending',
                 7: 'Paused'}

SERVICE_ERRORS = {0: 'No Error',
                  1066: 'Service Specific Error'}

SERVICE_START_TYPE = {'boot': 0,
                      'system': 1,
                      'auto': 2,
                      'manual': 3,
                      'disabled': 4,
                      0: 'Boot',
                      1: 'System',
                      2: 'Auto',
                      3: 'Manual',
                      4: 'Disabled'}

SERVICE_ERROR_CONTROL = {0: 'Ignore',
                         1: 'Normal',
                         2: 'Severe',
                         3: 'Critical',
                         'ignore': 0,
                         'normal': 1,
                         'severe': 2,
                         'critical': 3}


def __virtual__():
    '''
    Only works on Windows systems with PyWin32 installed
    '''
    if not salt.utils.platform.is_windows():
        return False, 'Module win_service: module only works on Windows.'

    if not HAS_WIN32_MODS:
        return False, 'Module win_service: failed to load win32 modules'

    return __virtualname__


def _status_wait(service_name, end_time, service_states):
    '''
    Helper function that will wait for the status of the service to match the
    provided status before an end time expires. Used for service stop and start

    .. versionadded:: 2017.7.9, 2018.3.4

    Args:
        service_name (str):
            The name of the service

        end_time (float):
            A future time. e.g. time.time() + 10

        service_states (list):
            Services statuses to wait for as returned by info()

    Returns:
        dict: A dictionary containing information about the service.

    :codeauthor: Damon Atkins <https://github.com/damon-atkins>
    '''
    info_results = info(service_name)

    while info_results['Status'] in service_states and time.time() < end_time:
        # From Microsoft: Do not wait longer than the wait hint. A good interval
        # is one-tenth of the wait hint but not less than 1 second and not more
        # than 10 seconds.
        # https://docs.microsoft.com/en-us/windows/desktop/services/starting-a-service
        # https://docs.microsoft.com/en-us/windows/desktop/services/stopping-a-service
        # Wait hint is in ms
        wait_time = info_results['Status_WaitHint']
        # Convert to seconds or 0
        wait_time = wait_time / 1000 if wait_time else 0
        if wait_time < 1:
            wait_time = 1
        elif wait_time > 10:
            wait_time = 10

        time.sleep(wait_time)
        info_results = info(service_name)

    return info_results


def get_enabled():
    '''
    Return a list of enabled services. Enabled is defined as a service that is
    marked to Auto Start.

    Returns:
        list: A list of enabled services

    CLI Example:

    .. code-block:: bash

        salt '*' service.get_enabled
    '''
    raw_services = _get_services()
    services = set()
    for service in raw_services:
        if info(service['ServiceName'])['StartType'] in ['Auto']:
            services.add(service['ServiceName'])

    return sorted(services)


def get_disabled():
    '''
    Return a list of disabled services. Disabled is defined as a service that is
    marked 'Disabled' or 'Manual'.

    Returns:
        list: A list of disabled services.

    CLI Example:

    .. code-block:: bash

        salt '*' service.get_disabled
    '''
    raw_services = _get_services()
    services = set()
    for service in raw_services:
        if info(service['ServiceName'])['StartType'] in ['Manual', 'Disabled']:
            services.add(service['ServiceName'])

    return sorted(services)


def available(name):
    '''
    Check if a service is available on the system.

    Args:
        name (str): The name of the service to check

    Returns:
        bool: ``True`` if the service is available, ``False`` otherwise

    CLI Example:

    .. code-block:: bash

        salt '*' service.available <service name>
    '''
    for service in get_all():
        if name.lower() == service.lower():
            return True

    return False


def missing(name):
    '''
    The inverse of service.available.

    Args:
        name (str): The name of the service to check

    Returns:
        bool: ``True`` if the service is missing, ``False`` otherwise

    CLI Example:

    .. code-block:: bash

        salt '*' service.missing <service name>
    '''
    return name not in get_all()


def _get_services():
    '''
    Returns a list of all services on the system.
    '''
    handle_scm = win32service.OpenSCManager(
        None, None, win32service.SC_MANAGER_ENUMERATE_SERVICE)

    try:
        services = win32service.EnumServicesStatusEx(handle_scm)
    except AttributeError:
        services = win32service.EnumServicesStatus(handle_scm)
    finally:
        win32service.CloseServiceHandle(handle_scm)

    return services


def get_all():
    '''
    Return all installed services

    Returns:
        list: Returns a list of all services on the system.

    CLI Example:

    .. code-block:: bash

        salt '*' service.get_all
    '''
    services = _get_services()

    ret = set()
    for service in services:
        ret.add(service['ServiceName'])

    return sorted(ret)


def get_service_name(*args):
    '''
    The Display Name is what is displayed in Windows when services.msc is
    executed.  Each Display Name has an associated Service Name which is the
    actual name of the service.  This function allows you to discover the
    Service Name by returning a dictionary of Display Names and Service Names,
    or filter by adding arguments of Display Names.

    If no args are passed, return a dict of all services where the keys are the
    service Display Names and the values are the Service Names.

    If arguments are passed, create a dict of Display Names and Service Names

    Returns:
        dict: A dictionary of display names and service names

    CLI Examples:

    .. code-block:: bash

        salt '*' service.get_service_name
        salt '*' service.get_service_name 'Google Update Service (gupdate)' 'DHCP Client'
    '''
    raw_services = _get_services()

    services = dict()
    for raw_service in raw_services:
        if args:
            if raw_service['DisplayName'] in args or \
                    raw_service['ServiceName'] in args or \
                    raw_service['ServiceName'].lower() in args:
                services[raw_service['DisplayName']] = raw_service['ServiceName']
        else:
            services[raw_service['DisplayName']] = raw_service['ServiceName']

    return services


def info(name):
    '''
    Get information about a service on the system

    Args:
        name (str): The name of the service. This is not the display name. Use
            ``get_service_name`` to find the service name.

    Returns:
        dict: A dictionary containing information about the service.

    CLI Example:

    .. code-block:: bash

        salt '*' service.info spooler
    '''
    try:
        handle_scm = win32service.OpenSCManager(
            None, None, win32service.SC_MANAGER_CONNECT)
    except pywintypes.error as exc:
        raise CommandExecutionError(
            'Failed to connect to the SCM: {0}'.format(exc[2]))

    try:
        handle_svc = win32service.OpenService(
            handle_scm, name,
            win32service.SERVICE_ENUMERATE_DEPENDENTS |
            win32service.SERVICE_INTERROGATE |
            win32service.SERVICE_QUERY_CONFIG |
            win32service.SERVICE_QUERY_STATUS)
    except pywintypes.error as exc:
        raise CommandExecutionError(
            'Failed To Open {0}: {1}'.format(name, exc[2]))

    try:
        config_info = win32service.QueryServiceConfig(handle_svc)
        status_info = win32service.QueryServiceStatusEx(handle_svc)

        try:
            description = win32service.QueryServiceConfig2(
                handle_svc, win32service.SERVICE_CONFIG_DESCRIPTION)
        except pywintypes.error:
            description = 'Failed to get description'

        delayed_start = win32service.QueryServiceConfig2(
            handle_svc, win32service.SERVICE_CONFIG_DELAYED_AUTO_START_INFO)
    finally:
        win32service.CloseServiceHandle(handle_scm)
        win32service.CloseServiceHandle(handle_svc)

    ret = dict()
    try:
        sid = win32security.LookupAccountName(
            '', 'NT Service\\{0}'.format(name))[0]
        ret['sid'] = win32security.ConvertSidToStringSid(sid)
    except pywintypes.error:
        ret['sid'] = 'Failed to get SID'

    ret['BinaryPath'] = config_info[3]
    ret['LoadOrderGroup'] = config_info[4]
    ret['TagID'] = config_info[5]
    ret['Dependencies'] = config_info[6]
    ret['ServiceAccount'] = config_info[7]
    ret['DisplayName'] = config_info[8]
    ret['Description'] = description
    ret['Status_ServiceCode'] = status_info['ServiceSpecificExitCode']
    ret['Status_CheckPoint'] = status_info['CheckPoint']
    ret['Status_WaitHint'] = status_info['WaitHint']
    ret['StartTypeDelayed'] = delayed_start

    flags = list()
    for bit in SERVICE_TYPE:
        if isinstance(bit, int):
            if config_info[0] & bit:
                flags.append(SERVICE_TYPE[bit])

    ret['ServiceType'] = flags if flags else config_info[0]

    flags = list()
    for bit in SERVICE_CONTROLS:
        if status_info['ControlsAccepted'] & bit:
            flags.append(SERVICE_CONTROLS[bit])

    ret['ControlsAccepted'] = flags if flags else status_info['ControlsAccepted']

    try:
        ret['Status_ExitCode'] = SERVICE_ERRORS[status_info['Win32ExitCode']]
    except KeyError:
        ret['Status_ExitCode'] = status_info['Win32ExitCode']

    try:
        ret['StartType'] = SERVICE_START_TYPE[config_info[1]]
    except KeyError:
        ret['StartType'] = config_info[1]

    try:
        ret['ErrorControl'] = SERVICE_ERROR_CONTROL[config_info[2]]
    except KeyError:
        ret['ErrorControl'] = config_info[2]

    try:
        ret['Status'] = SERVICE_STATE[status_info['CurrentState']]
    except KeyError:
        ret['Status'] = status_info['CurrentState']

    return ret


def start(name, timeout=90):
    '''
    Start the specified service.

    .. warning::
        You cannot start a disabled service in Windows. If the service is
        disabled, it will be changed to ``Manual`` start.

    Args:
        name (str): The name of the service to start

        timeout (int):
            The time in seconds to wait for the service to start before
            returning. Default is 90 seconds

            .. versionadded:: 2017.7.9, 2018.3.4

    Returns:
        bool: ``True`` if successful, otherwise ``False``

    CLI Example:

    .. code-block:: bash

        salt '*' service.start <service name>
    '''
    if status(name):
        return True

    # Set the service to manual if disabled
    if disabled(name):
        modify(name, start_type='Manual')

    try:
        win32serviceutil.StartService(name)
    except pywintypes.error as exc:
        raise CommandExecutionError(
            'Failed To Start {0}: {1}'.format(name, exc[2]))

    srv_status = _status_wait(service_name=name,
                              end_time=time.time() + int(timeout),
                              service_states=['Start Pending', 'Stopped'])

    return srv_status['Status'] == 'Running'


def stop(name, timeout=90):
    '''
    Stop the specified service

    Args:
        name (str): The name of the service to stop

        timeout (int):
            The time in seconds to wait for the service to stop before
            returning. Default is 90 seconds

            .. versionadded:: 2017.7.9, 2018.3.4

    Returns:
        bool: ``True`` if successful, otherwise ``False``

    CLI Example:

    .. code-block:: bash

        salt '*' service.stop <service name>
    '''
    try:
        win32serviceutil.StopService(name)
    except pywintypes.error as exc:
        if exc[0] != 1062:
            raise CommandExecutionError(
                'Failed To Stop {0}: {1}'.format(name, exc[2]))

    srv_status = _status_wait(service_name=name,
                              end_time=time.time() + int(timeout),
                              service_states=['Running', 'Stop Pending'])

    return srv_status['Status'] == 'Stopped'


def restart(name, timeout=90):
    '''
    Restart the named service. This issues a stop command followed by a start.

    Args:
        name: The name of the service to restart.

            .. note::
                If the name passed is ``salt-minion`` a scheduled task is
                created and executed to restart the salt-minion service.

        timeout (int):
            The time in seconds to wait for the service to stop and start before
            returning. Default is 90 seconds

            .. note::
                The timeout is cumulative meaning it is applied to the stop and
                then to the start command. A timeout of 90 could take up to 180
                seconds if the service is long in stopping and starting

            .. versionadded:: 2017.7.9, 2018.3.4

    Returns:
        bool: ``True`` if successful, otherwise ``False``

    CLI Example:

    .. code-block:: bash

        salt '*' service.restart <service name>
    '''
    if 'salt-minion' in name:
        create_win_salt_restart_task()
        return execute_salt_restart_task()

    return stop(name=name, timeout=timeout) and \
           start(name=name, timeout=timeout)


def create_win_salt_restart_task():
    '''
    Create a task in Windows task scheduler to enable restarting the salt-minion

    Returns:
        bool: ``True`` if successful, otherwise ``False``

    CLI Example:

    .. code-block:: bash

        salt '*' service.create_win_salt_restart_task()
    '''
    cmd = 'cmd'
    args = '/c ping -n 3 127.0.0.1 && net stop salt-minion && net start ' \
           'salt-minion'
    return __salt__['task.create_task'](name='restart-salt-minion',
                                        user_name='System',
                                        force=True,
                                        action_type='Execute',
                                        cmd=cmd,
                                        arguments=args,
                                        trigger_type='Once',
                                        start_date='1975-01-01',
                                        start_time='01:00')


def execute_salt_restart_task():
    '''
    Run the Windows Salt restart task

    Returns:
        bool: ``True`` if successful, otherwise ``False``

    CLI Example:

    .. code-block:: bash

        salt '*' service.execute_salt_restart_task()
    '''
    return __salt__['task.run'](name='restart-salt-minion')


def status(name, *args, **kwargs):
    '''
    Return the status for a service.
    If the name contains globbing, a dict mapping service name to True/False
    values is returned.

    .. versionchanged:: 2018.3.0
        The service name can now be a glob (e.g. ``salt*``)

    Args:
        name (str): The name of the service to check

    Returns:
        bool: True if running, False otherwise
        dict: Maps service name to True if running, False otherwise

    CLI Example:

    .. code-block:: bash

        salt '*' service.status <service name>
    '''

    results = {}
    all_services = get_all()
    contains_globbing = bool(re.search(r'\*|\?|\[.+\]', name))
    if contains_globbing:
        services = fnmatch.filter(all_services, name)
    else:
        services = [name]
    for service in services:
        results[service] = info(service)['Status'] in ['Running', 'Stop Pending']
    if contains_globbing:
        return results
    return results[name]


def getsid(name):
    '''
    Return the SID for this windows service

    Args:
        name (str): The name of the service for which to return the SID

    Returns:
        str: A string representing the SID for the service

    CLI Example:

    .. code-block:: bash

        salt '*' service.getsid <service name>
    '''
    return info(name)['sid']


def modify(name,
           bin_path=None,
           exe_args=None,
           display_name=None,
           description=None,
           service_type=None,
           start_type=None,
           start_delayed=None,
           error_control=None,
           load_order_group=None,
           dependencies=None,
           account_name=None,
           account_password=None,
           run_interactive=None):
    # pylint: disable=anomalous-backslash-in-string
    '''
    Modify a service's parameters. Changes will not be made for parameters that
    are not passed.

    .. versionadded:: 2016.11.0

    Args:
        name (str):
            The name of the service. Can be found using the
            ``service.get_service_name`` function

        bin_path (str):
            The path to the service executable. Backslashes must be escaped, eg:
            ``C:\\path\\to\\binary.exe``

        exe_args (str):
            Any arguments required by the service executable

        display_name (str):
            The name to display in the service manager

        description (str):
            The description to display for the service

        service_type (str):
            Specifies the service type. Default is ``own``. Valid options are as
            follows:

            - kernel: Driver service
            - filesystem: File system driver service
            - adapter: Adapter driver service (reserved)
            - recognizer: Recognizer driver service (reserved)
            - own (default): Service runs in its own process
            - share: Service shares a process with one or more other services

        start_type (str):
            Specifies the service start type. Valid options are as follows:

            - boot: Device driver that is loaded by the boot loader
            - system: Device driver that is started during kernel initialization
            - auto: Service that automatically starts
            - manual: Service must be started manually
            - disabled: Service cannot be started

        start_delayed (bool):
            Set the service to Auto(Delayed Start). Only valid if the start_type
            is set to ``Auto``. If service_type is not passed, but the service
            is already set to ``Auto``, then the flag will be set.

        error_control (str):
            The severity of the error, and action taken, if this service fails
            to start. Valid options are as follows:

            - normal: Error is logged and a message box is displayed
            - severe: Error is logged and computer attempts a restart with the
              last known good configuration
            - critical: Error is logged, computer attempts to restart with the
              last known good configuration, system halts on failure
            - ignore: Error is logged and startup continues, no notification is
              given to the user

        load_order_group (str):
            The name of the load order group to which this service belongs

        dependencies (list):
            A list of services or load ordering groups that must start before
            this service

<<<<<<< HEAD
        account_name (str): The name of the account under which the service
            should run. For ``own`` type services this should be in the
            ``domain\\username`` format. The following are examples of valid
            built-in service accounts:
=======
        account_name (str):
            The name of the account under which the service should run. For
            ``own`` type services this should be in the ``domain\username``
            format. The following are examples of valid built-in service
            accounts:
>>>>>>> 879c3ad7

            - NT Authority\\LocalService
            - NT Authority\\NetworkService
            - NT Authority\\LocalSystem
            - .\LocalSystem

        account_password (str):
            The password for the account name specified in ``account_name``. For
            the above built-in accounts, this can be None. Otherwise a password
            must be specified.

        run_interactive (bool):
            If this setting is True, the service will be allowed to interact
            with the user. Not recommended for services that run with elevated
            privileges.

    Returns:
        dict: a dictionary of changes made

    CLI Example:

    .. code-block:: bash

        salt '*' service.modify spooler start_type=disabled

    '''
    # pylint: enable=anomalous-backslash-in-string
    # https://msdn.microsoft.com/en-us/library/windows/desktop/ms681987(v=vs.85).aspx
    # https://msdn.microsoft.com/en-us/library/windows/desktop/ms681988(v-vs.85).aspx
    handle_scm = win32service.OpenSCManager(
        None, None, win32service.SC_MANAGER_CONNECT)

    try:
        handle_svc = win32service.OpenService(
            handle_scm,
            name,
            win32service.SERVICE_CHANGE_CONFIG |
            win32service.SERVICE_QUERY_CONFIG)
    except pywintypes.error as exc:
        raise CommandExecutionError(
            'Failed To Open {0}: {1}'.format(name, exc))

    config_info = win32service.QueryServiceConfig(handle_svc)

    changes = dict()

    # Input Validation
    if bin_path is not None:
        bin_path = bin_path.strip('"')
        if exe_args is not None:
            bin_path = '{0} {1}'.format(bin_path, exe_args)
        changes['BinaryPath'] = bin_path

    if service_type is not None:
        if service_type.lower() in SERVICE_TYPE:
            service_type = SERVICE_TYPE[service_type.lower()]
            if run_interactive:
                service_type = service_type | \
                               win32service.SERVICE_INTERACTIVE_PROCESS
        else:
            raise CommandExecutionError(
                'Invalid Service Type: {0}'.format(service_type))
    else:
        if run_interactive is True:
            service_type = config_info[0] | \
                           win32service.SERVICE_INTERACTIVE_PROCESS
        elif run_interactive is False:
            service_type = config_info[0] ^ \
                           win32service.SERVICE_INTERACTIVE_PROCESS
        else:
            service_type = win32service.SERVICE_NO_CHANGE

    if service_type is not win32service.SERVICE_NO_CHANGE:
        flags = list()
        for bit in SERVICE_TYPE:
            if isinstance(bit, int) and service_type & bit:
                flags.append(SERVICE_TYPE[bit])

        changes['ServiceType'] = flags if flags else service_type

    if start_type is not None:
        if start_type.lower() in SERVICE_START_TYPE:
            start_type = SERVICE_START_TYPE[start_type.lower()]
        else:
            raise CommandExecutionError(
                'Invalid Start Type: {0}'.format(start_type))
        changes['StartType'] = SERVICE_START_TYPE[start_type]
    else:
        start_type = win32service.SERVICE_NO_CHANGE

    if error_control is not None:
        if error_control.lower() in SERVICE_ERROR_CONTROL:
            error_control = SERVICE_ERROR_CONTROL[error_control.lower()]
        else:
            raise CommandExecutionError(
                'Invalid Error Control: {0}'.format(error_control))
        changes['ErrorControl'] = SERVICE_ERROR_CONTROL[error_control]
    else:
        error_control = win32service.SERVICE_NO_CHANGE

    if account_name is not None:
        changes['ServiceAccount'] = account_name
    if account_name in ['LocalSystem', 'LocalService', 'NetworkService']:
        account_password = ''

    if account_password is not None:
        changes['ServiceAccountPassword'] = 'XXX-REDACTED-XXX'

    if load_order_group is not None:
        changes['LoadOrderGroup'] = load_order_group

    if dependencies is not None:
        changes['Dependencies'] = dependencies

    if display_name is not None:
        changes['DisplayName'] = display_name

    win32service.ChangeServiceConfig(handle_svc,
                                     service_type,
                                     start_type,
                                     error_control,
                                     bin_path,
                                     load_order_group,
                                     0,
                                     dependencies,
                                     account_name,
                                     account_password,
                                     display_name)

    if description is not None:
        win32service.ChangeServiceConfig2(
            handle_svc, win32service.SERVICE_CONFIG_DESCRIPTION, description)
        changes['Description'] = description

    if start_delayed is not None:
        # You can only set delayed start for services that are set to auto start
        # Start type 2 is Auto
        # Start type -1 is no change
        if (start_type == -1 and config_info[1] == 2) or start_type == 2:
            win32service.ChangeServiceConfig2(
                handle_svc, win32service.SERVICE_CONFIG_DELAYED_AUTO_START_INFO,
                start_delayed)
            changes['StartTypeDelayed'] = start_delayed
        else:
            changes['Warning'] = 'start_delayed: Requires start_type "auto"'

    win32service.CloseServiceHandle(handle_scm)
    win32service.CloseServiceHandle(handle_svc)

    return changes


def enable(name, start_type='auto', start_delayed=False, **kwargs):
    '''
    Enable the named service to start at boot

    Args:
        name (str): The name of the service to enable.

        start_type (str): Specifies the service start type. Valid options are as
            follows:

            - boot: Device driver that is loaded by the boot loader
            - system: Device driver that is started during kernel initialization
            - auto: Service that automatically starts
            - manual: Service must be started manually
            - disabled: Service cannot be started

        start_delayed (bool): Set the service to Auto(Delayed Start). Only valid
            if the start_type is set to ``Auto``. If service_type is not passed,
            but the service is already set to ``Auto``, then the flag will be
            set.

    Returns:
        bool: ``True`` if successful, ``False`` otherwise

    CLI Example:

    .. code-block:: bash

        salt '*' service.enable <service name>
    '''

    modify(name, start_type=start_type, start_delayed=start_delayed)
    svcstat = info(name)
    if start_type.lower() == 'auto':
        return svcstat['StartType'].lower() == start_type.lower() and svcstat['StartTypeDelayed'] == start_delayed
    else:
        return svcstat['StartType'].lower() == start_type.lower()


def disable(name, **kwargs):
    '''
    Disable the named service to start at boot

    Args:
        name (str): The name of the service to disable

    Returns:
        bool: ``True`` if disabled, ``False`` otherwise

    CLI Example:

    .. code-block:: bash

        salt '*' service.disable <service name>
    '''
    modify(name, start_type='Disabled')
    return info(name)['StartType'] == 'Disabled'


def enabled(name, **kwargs):
    '''
    Check to see if the named service is enabled to start on boot

    Args:
        name (str): The name of the service to check

    Returns:
        bool: True if the service is set to start

    CLI Example:

    .. code-block:: bash

        salt '*' service.enabled <service name>
    '''
    return info(name)['StartType'] == 'Auto'


def disabled(name):
    '''
    Check to see if the named service is disabled to start on boot

    Args:
        name (str): The name of the service to check

    Returns:
        bool: True if the service is disabled

    CLI Example:

    .. code-block:: bash

        salt '*' service.disabled <service name>
    '''
    return not enabled(name)


def create(name,
           bin_path,
           exe_args=None,
           display_name=None,
           description=None,
           service_type='own',
           start_type='manual',
           start_delayed=False,
           error_control='normal',
           load_order_group=None,
           dependencies=None,
           account_name='.\\LocalSystem',
           account_password=None,
           run_interactive=False,
           **kwargs):
    '''
    Create the named service.

    .. versionadded:: 2015.8.0

    Args:

        name (str):
            Specifies the service name. This is not the display_name

        bin_path (str):
            Specifies the path to the service binary file. Backslashes must be
            escaped, eg: ``C:\\path\\to\\binary.exe``

        exe_args (str):
            Any additional arguments required by the service binary.

        display_name (str):
            The name to be displayed in the service manager. If not passed, the
            ``name`` will be used

        description (str):
            A description of the service

        service_type (str):
            Specifies the service type. Default is ``own``. Valid options are as
            follows:

            - kernel: Driver service
            - filesystem: File system driver service
            - adapter: Adapter driver service (reserved)
            - recognizer: Recognizer driver service (reserved)
            - own (default): Service runs in its own process
            - share: Service shares a process with one or more other services

        start_type (str):
            Specifies the service start type. Valid options are as follows:

            - boot: Device driver that is loaded by the boot loader
            - system: Device driver that is started during kernel initialization
            - auto: Service that automatically starts
            - manual (default): Service must be started manually
            - disabled: Service cannot be started

        start_delayed (bool):
            Set the service to Auto(Delayed Start). Only valid if the start_type
            is set to ``Auto``. If service_type is not passed, but the service
            is already set to ``Auto``, then the flag will be set. Default is
            ``False``

        error_control (str):
            The severity of the error, and action taken, if this service fails
            to start. Valid options are as follows:

            - normal (normal): Error is logged and a message box is displayed
            - severe: Error is logged and computer attempts a restart with the
              last known good configuration
            - critical: Error is logged, computer attempts to restart with the
              last known good configuration, system halts on failure
            - ignore: Error is logged and startup continues, no notification is
              given to the user

        load_order_group (str):
            The name of the load order group to which this service belongs

        dependencies (list):
            A list of services or load ordering groups that must start before
            this service

<<<<<<< HEAD
        account_name (str): The name of the account under which the service
            should run. For ``own`` type services this should be in the
            ``domain\\username`` format. The following are examples of valid
            built-in service accounts:
=======
        account_name (str):
            The name of the account under which the service should run. For
            ``own`` type services this should be in the ``domain\username``
            format. The following are examples of valid built-in service
            accounts:
>>>>>>> 879c3ad7

            - NT Authority\\LocalService
            - NT Authority\\NetworkService
            - NT Authority\\LocalSystem
            - .\\LocalSystem

        account_password (str):
            The password for the account name specified in ``account_name``. For
            the above built-in accounts, this can be None. Otherwise a password
            must be specified.

        run_interactive (bool):
            If this setting is True, the service will be allowed to interact
            with the user. Not recommended for services that run with elevated
            privileges.

    Returns:
        dict: A dictionary containing information about the new service

    CLI Example:

    .. code-block:: bash

        salt '*' service.create <service name> <path to exe> display_name='<display name>'
    '''
    if display_name is None:
        display_name = name

    # Test if the service already exists
    if name in get_all():
        raise CommandExecutionError('Service Already Exists: {0}'.format(name))

    # Input validation
    bin_path = bin_path.strip('"')
    if exe_args is not None:
        bin_path = '{0} {1}'.format(bin_path, exe_args)

    if service_type.lower() in SERVICE_TYPE:
        service_type = SERVICE_TYPE[service_type.lower()]
        if run_interactive:
            service_type = service_type | \
                           win32service.SERVICE_INTERACTIVE_PROCESS
    else:
        raise CommandExecutionError(
            'Invalid Service Type: {0}'.format(service_type))

    if start_type.lower() in SERVICE_START_TYPE:
        start_type = SERVICE_START_TYPE[start_type.lower()]
    else:
        raise CommandExecutionError(
            'Invalid Start Type: {0}'.format(start_type))

    if error_control.lower() in SERVICE_ERROR_CONTROL:
        error_control = SERVICE_ERROR_CONTROL[error_control.lower()]
    else:
        raise CommandExecutionError(
            'Invalid Error Control: {0}'.format(error_control))

    if start_delayed:
        if start_type != 2:
            raise CommandExecutionError(
                'Invalid Parameter: start_delayed requires start_type "auto"')

    if account_name in ['LocalSystem', '.\\LocalSystem',
                        'LocalService', '.\\LocalService',
                        'NetworkService', '.\\NetworkService']:
        account_password = ''

    # Connect to Service Control Manager
    handle_scm = win32service.OpenSCManager(
        None, None, win32service.SC_MANAGER_ALL_ACCESS)

    # Create the service
    handle_svc = win32service.CreateService(handle_scm,
                                            name,
                                            display_name,
                                            win32service.SERVICE_ALL_ACCESS,
                                            service_type,
                                            start_type,
                                            error_control,
                                            bin_path,
                                            load_order_group,
                                            0,
                                            dependencies,
                                            account_name,
                                            account_password)

    if description is not None:
        win32service.ChangeServiceConfig2(
            handle_svc, win32service.SERVICE_CONFIG_DESCRIPTION, description)

    if start_delayed is not None:
        # You can only set delayed start for services that are set to auto start
        # Start type 2 is Auto
        if start_type == 2:
            win32service.ChangeServiceConfig2(
                handle_svc, win32service.SERVICE_CONFIG_DELAYED_AUTO_START_INFO,
                start_delayed)

    win32service.CloseServiceHandle(handle_scm)
    win32service.CloseServiceHandle(handle_svc)

    return info(name)


<<<<<<< HEAD
def delete(name):
=======
def config(name,
           bin_path=None,
           display_name=None,
           svc_type=None,
           start_type=None,
           error=None,
           group=None,
           tag=None,
           depend=None,
           obj=None,
           password=None,
           **kwargs):
    r'''
    .. deprecated:: 2016.11.0
        Use ``service.modify`` instead

    Modify the named service. Because this is deprecated it will use the passed
    parameters to run ``service.modify`` instead.

    Args:

        name (str): Specifies the service name. This is not the display_name

        bin_path (str): Specifies the path to the service binary file.
            Backslashes must be escaped, eg: C:\\path\\to\\binary.exe

        display_name (str): the name to be displayed in the service manager

        svc_type (str): Specifies the service type. Default is ``own``.
            Valid options are as follows:

            - kernel: Driver service
            - filesystem: File system driver service
            - adapter: Adapter driver service (reserved)
            - recognizer: Recognizer driver service (reserved)
            - own (default): Service runs in its own process
            - share: Service shares a process with one or more other services

        start_type (str): Specifies the service start type. Valid options are as
            follows:

            - boot: Device driver that is loaded by the boot loader
            - system: Device driver that is started during kernel initialization
            - auto: Service that automatically starts
            - manual (default): Service must be started manually
            - disabled: Service cannot be started

        error (str): The severity of the error, and action taken, if this
            service fails to start. Valid options are as follows:

            - normal (normal): Error is logged and a message box is displayed
            - severe: Error is logged and computer attempts a restart with the
              last known good configuration
            - critical: Error is logged, computer attempts to restart with the
              last known good configuration, system halts on failure
            - ignore: Error is logged and startup continues, no notification is
              given to the user

        group: The name of the load order group to which this service
            belongs

        depend (list): A list of services or load ordering groups that
            must start before this service

        obj (str): The name of the account under which the service should run.
            For ``own`` type services this should be in the ``domain\username``
            format. The following are examples of valid built-in service
            accounts:

            - NT Authority\\LocalService
            - NT Authority\\NetworkService
            - NT Authority\\LocalSystem
            - .\\LocalSystem

        password (str): The password for the account name specified in
            ``account_name``. For the above built-in accounts, this can be None.
            Otherwise a password must be specified.

    Returns:
        dict: a dictionary of changes made

    CLI Example:

    .. code-block:: bash

        salt '*' service.config <service name> <path to exe> display_name='<display name>'
    '''
    salt.utils.warn_until(
        'Oxygen',
        'The \'service.change\' function is deprecated, and will be removed in '
        'Salt {version}. Please use \'service.modify\' instead.')

    return modify(name=name,
                  bin_path=bin_path,
                  display_name=display_name,
                  service_type=svc_type,
                  start_type=start_type,
                  error_control=error,
                  load_order_group=group,
                  dependencies=depend,
                  account_name=obj,
                  account_password=password)


def delete(name, timeout=90):
>>>>>>> 879c3ad7
    '''
    Delete the named service

    Args:

        name (str): The name of the service to delete

        timeout (int):
            The time in seconds to wait for the service to be deleted before
            returning. This is necessary because a service must be stopped
            before it can be deleted. Default is 90 seconds

            .. versionadded:: 2017.7.9, 2018.3.4

    Returns:
        bool: ``True`` if successful, otherwise ``False``

    CLI Example:

    .. code-block:: bash

        salt '*' service.delete <service name>
    '''
    handle_scm = win32service.OpenSCManager(
        None, None, win32service.SC_MANAGER_CONNECT)

    try:
        handle_svc = win32service.OpenService(
            handle_scm, name, win32service.SERVICE_ALL_ACCESS)
    except pywintypes.error as exc:
        raise CommandExecutionError(
            'Failed to open {0}. {1}'.format(name, exc.strerror))

    try:
        win32service.DeleteService(handle_svc)
    except pywintypes.error as exc:
        raise CommandExecutionError(
            'Failed to delete {0}. {1}'.format(name, exc.strerror))
    finally:
        log.debug('Cleaning up')
        win32service.CloseServiceHandle(handle_scm)
        win32service.CloseServiceHandle(handle_svc)

    end_time = time.time() + int(timeout)
    while name in get_all() and time.time() < end_time:
        time.sleep(1)

    return name not in get_all()<|MERGE_RESOLUTION|>--- conflicted
+++ resolved
@@ -724,18 +724,11 @@
             A list of services or load ordering groups that must start before
             this service
 
-<<<<<<< HEAD
-        account_name (str): The name of the account under which the service
-            should run. For ``own`` type services this should be in the
-            ``domain\\username`` format. The following are examples of valid
-            built-in service accounts:
-=======
         account_name (str):
             The name of the account under which the service should run. For
-            ``own`` type services this should be in the ``domain\username``
+            ``own`` type services this should be in the ``domain\\username``
             format. The following are examples of valid built-in service
             accounts:
->>>>>>> 879c3ad7
 
             - NT Authority\\LocalService
             - NT Authority\\NetworkService
@@ -1069,18 +1062,11 @@
             A list of services or load ordering groups that must start before
             this service
 
-<<<<<<< HEAD
-        account_name (str): The name of the account under which the service
-            should run. For ``own`` type services this should be in the
-            ``domain\\username`` format. The following are examples of valid
-            built-in service accounts:
-=======
         account_name (str):
             The name of the account under which the service should run. For
-            ``own`` type services this should be in the ``domain\username``
+            ``own`` type services this should be in the ``domain\\username``
             format. The following are examples of valid built-in service
             accounts:
->>>>>>> 879c3ad7
 
             - NT Authority\\LocalService
             - NT Authority\\NetworkService
@@ -1186,115 +1172,7 @@
     return info(name)
 
 
-<<<<<<< HEAD
-def delete(name):
-=======
-def config(name,
-           bin_path=None,
-           display_name=None,
-           svc_type=None,
-           start_type=None,
-           error=None,
-           group=None,
-           tag=None,
-           depend=None,
-           obj=None,
-           password=None,
-           **kwargs):
-    r'''
-    .. deprecated:: 2016.11.0
-        Use ``service.modify`` instead
-
-    Modify the named service. Because this is deprecated it will use the passed
-    parameters to run ``service.modify`` instead.
-
-    Args:
-
-        name (str): Specifies the service name. This is not the display_name
-
-        bin_path (str): Specifies the path to the service binary file.
-            Backslashes must be escaped, eg: C:\\path\\to\\binary.exe
-
-        display_name (str): the name to be displayed in the service manager
-
-        svc_type (str): Specifies the service type. Default is ``own``.
-            Valid options are as follows:
-
-            - kernel: Driver service
-            - filesystem: File system driver service
-            - adapter: Adapter driver service (reserved)
-            - recognizer: Recognizer driver service (reserved)
-            - own (default): Service runs in its own process
-            - share: Service shares a process with one or more other services
-
-        start_type (str): Specifies the service start type. Valid options are as
-            follows:
-
-            - boot: Device driver that is loaded by the boot loader
-            - system: Device driver that is started during kernel initialization
-            - auto: Service that automatically starts
-            - manual (default): Service must be started manually
-            - disabled: Service cannot be started
-
-        error (str): The severity of the error, and action taken, if this
-            service fails to start. Valid options are as follows:
-
-            - normal (normal): Error is logged and a message box is displayed
-            - severe: Error is logged and computer attempts a restart with the
-              last known good configuration
-            - critical: Error is logged, computer attempts to restart with the
-              last known good configuration, system halts on failure
-            - ignore: Error is logged and startup continues, no notification is
-              given to the user
-
-        group: The name of the load order group to which this service
-            belongs
-
-        depend (list): A list of services or load ordering groups that
-            must start before this service
-
-        obj (str): The name of the account under which the service should run.
-            For ``own`` type services this should be in the ``domain\username``
-            format. The following are examples of valid built-in service
-            accounts:
-
-            - NT Authority\\LocalService
-            - NT Authority\\NetworkService
-            - NT Authority\\LocalSystem
-            - .\\LocalSystem
-
-        password (str): The password for the account name specified in
-            ``account_name``. For the above built-in accounts, this can be None.
-            Otherwise a password must be specified.
-
-    Returns:
-        dict: a dictionary of changes made
-
-    CLI Example:
-
-    .. code-block:: bash
-
-        salt '*' service.config <service name> <path to exe> display_name='<display name>'
-    '''
-    salt.utils.warn_until(
-        'Oxygen',
-        'The \'service.change\' function is deprecated, and will be removed in '
-        'Salt {version}. Please use \'service.modify\' instead.')
-
-    return modify(name=name,
-                  bin_path=bin_path,
-                  display_name=display_name,
-                  service_type=svc_type,
-                  start_type=start_type,
-                  error_control=error,
-                  load_order_group=group,
-                  dependencies=depend,
-                  account_name=obj,
-                  account_password=password)
-
-
 def delete(name, timeout=90):
->>>>>>> 879c3ad7
     '''
     Delete the named service
 

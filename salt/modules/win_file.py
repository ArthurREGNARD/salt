--- conflicted
+++ resolved
@@ -1637,7 +1637,6 @@
 
     path = os.path.expanduser(path)
 
-<<<<<<< HEAD
     return __utils__['dacl.check_perms'](obj_name=path,
                                          obj_type='file',
                                          ret=ret,
@@ -1646,358 +1645,6 @@
                                          deny_perms=deny_perms,
                                          inheritance=inheritance,
                                          reset=reset)
-=======
-    if not ret:
-        ret = {'name': path,
-               'changes': {},
-               'pchanges': {},
-               'comment': [],
-               'result': True}
-        orig_comment = ''
-    else:
-        orig_comment = ret['comment']
-        ret['comment'] = []
-
-    # Check owner
-    if owner:
-        owner = salt.utils.win_dacl.get_name(principal=owner)
-        current_owner = salt.utils.win_dacl.get_owner(obj_name=path)
-        if owner != current_owner:
-            if __opts__['test'] is True:
-                ret['pchanges']['owner'] = owner
-            else:
-                try:
-                    salt.utils.win_dacl.set_owner(
-                        obj_name=path,
-                        principal=owner)
-                    ret['changes']['owner'] = owner
-                except CommandExecutionError:
-                    ret['result'] = False
-                    ret['comment'].append(
-                        'Failed to change owner to "{0}"'.format(owner))
-
-    # Check permissions
-    cur_perms = salt.utils.win_dacl.get_permissions(obj_name=path)
-
-    # Verify Deny Permissions
-    changes = {}
-    if deny_perms is not None:
-        for user in deny_perms:
-            # Check that user exists:
-            try:
-                user_name = salt.utils.win_dacl.get_name(principal=user)
-            except CommandExecutionError:
-                ret['comment'].append(
-                    'Deny Perms: User "{0}" missing from Target System'.format(user))
-                continue
-
-            # Get the proper applies_to text
-            if 'applies_to' in deny_perms[user]:
-                applies_to = deny_perms[user]['applies_to']
-                at_flag = salt.utils.win_dacl.flags().ace_prop['file'][applies_to]
-                applies_to_text = salt.utils.win_dacl.flags().ace_prop['file'][at_flag]
-
-            else:
-                applies_to = None
-
-            if user_name not in cur_perms:
-                changes[user] = {'perms': deny_perms[user]['perms']}
-                if applies_to:
-                    changes[user]['applies_to'] = applies_to
-
-            else:
-
-                # Check Perms
-                if isinstance(deny_perms[user]['perms'], six.string_types):
-                    if not salt.utils.win_dacl.has_permission(
-                            obj_name=path,
-                            principal=user_name,
-                            permission=deny_perms[user]['perms'],
-                            access_mode='deny',
-                            exact=False):
-                        changes[user] = {'perms': deny_perms[user]['perms']}
-                else:
-                    for perm in deny_perms[user]['perms']:
-                        if not salt.utils.win_dacl.has_permission(
-                                obj_name=path,
-                                principal=user_name,
-                                permission=perm,
-                                access_mode='deny',
-                                exact=False):
-                            if user not in changes:
-                                changes[user] = {'perms': []}
-                            changes[user]['perms'].append(deny_perms[user]['perms'])
-
-                # Check if applies_to was passed
-                if applies_to:
-                    # Is there a deny permission set
-                    if 'deny' in cur_perms[user_name]:
-                        # If the applies to settings are different, use the new one
-                        if not cur_perms[user_name]['deny']['applies to'] == applies_to_text:
-                            if user not in changes:
-                                changes[user] = {}
-                            changes[user]['applies_to'] = applies_to
-
-    if changes:
-        ret['pchanges']['deny_perms'] = {}
-        ret['changes']['deny_perms'] = {}
-        for user in changes:
-            user_name = salt.utils.win_dacl.get_name(principal=user)
-
-            if __opts__['test'] is True:
-                ret['pchanges']['deny_perms'][user] = changes[user]
-            else:
-                # Get applies_to
-                applies_to = None
-                if 'applies_to' not in changes[user]:
-                    # Get current "applies to" settings from the file
-                    if user_name in cur_perms and 'deny' in cur_perms[user_name]:
-                        for flag in salt.utils.win_dacl.flags().ace_prop['file']:
-                            if salt.utils.win_dacl.flags().ace_prop['file'][flag] == \
-                                    cur_perms[user_name]['deny']['applies to']:
-                                at_flag = flag
-                                for flag1 in salt.utils.win_dacl.flags().ace_prop['file']:
-                                    if salt.utils.win_dacl.flags().ace_prop['file'][flag1] == at_flag:
-                                        applies_to = flag1
-                    if not applies_to:
-                        applies_to = 'this_folder_subfolders_files'
-                else:
-                    applies_to = changes[user]['applies_to']
-
-                perms = []
-                if 'perms' not in changes[user]:
-                    # Get current perms
-                    # Check for basic perms
-                    for perm in cur_perms[user_name]['deny']['permissions']:
-                        for flag in salt.utils.win_dacl.flags().ace_perms['file']['basic']:
-                            if salt.utils.win_dacl.flags().ace_perms['file']['basic'][flag] == perm:
-                                perm_flag = flag
-                                for flag1 in salt.utils.win_dacl.flags().ace_perms['file']['basic']:
-                                    if salt.utils.win_dacl.flags().ace_perms['file']['basic'][flag1] == perm_flag:
-                                        perms = flag1
-                    # Make a list of advanced perms
-                    if not perms:
-                        for perm in cur_perms[user_name]['deny']['permissions']:
-                            for flag in salt.utils.win_dacl.flags().ace_perms['file']['advanced']:
-                                if salt.utils.win_dacl.flags().ace_perms['file']['advanced'][flag] == perm:
-                                    perm_flag = flag
-                                    for flag1 in salt.utils.win_dacl.flags().ace_perms['file']['advanced']:
-                                        if salt.utils.win_dacl.flags().ace_perms['file']['advanced'][flag1] == perm_flag:
-                                            perms.append(flag1)
-                else:
-                    perms = changes[user]['perms']
-
-                try:
-                    salt.utils.win_dacl.set_permissions(
-                        obj_name=path,
-                        principal=user_name,
-                        permissions=perms,
-                        access_mode='deny',
-                        applies_to=applies_to)
-                    ret['changes']['deny_perms'][user] = changes[user]
-                except CommandExecutionError:
-                    ret['result'] = False
-                    ret['comment'].append(
-                        'Failed to deny permissions for "{0}" to '
-                        '{1}'.format(user, changes[user]))
-
-    # Verify Grant Permissions
-    changes = {}
-    if grant_perms is not None:
-        for user in grant_perms:
-            # Check that user exists:
-            try:
-                user_name = salt.utils.win_dacl.get_name(principal=user)
-            except CommandExecutionError:
-                ret['comment'].append(
-                    'Grant Perms: User "{0}" missing from Target System'.format(user))
-                continue
-
-            # Get the proper applies_to text
-            if 'applies_to' in grant_perms[user]:
-                applies_to = grant_perms[user]['applies_to']
-                at_flag = salt.utils.win_dacl.flags().ace_prop['file'][applies_to]
-                applies_to_text = salt.utils.win_dacl.flags().ace_prop['file'][at_flag]
-
-            else:
-                applies_to = None
-
-            if user_name not in cur_perms:
-
-                changes[user] = {'perms': grant_perms[user]['perms']}
-                if applies_to:
-                    changes[user]['applies_to'] = applies_to
-
-            else:
-
-                # Check Perms
-                if isinstance(grant_perms[user]['perms'], six.string_types):
-                    if not salt.utils.win_dacl.has_permission(
-                            obj_name=path,
-                            principal=user_name,
-                            permission=grant_perms[user]['perms'],
-                            access_mode='grant'):
-                        changes[user] = {'perms': grant_perms[user]['perms']}
-                else:
-                    for perm in grant_perms[user]['perms']:
-                        if not salt.utils.win_dacl.has_permission(
-                                obj_name=path,
-                                principal=user_name,
-                                permission=perm,
-                                access_mode='grant',
-                                exact=False):
-                            if user not in changes:
-                                changes[user] = {'perms': []}
-                            changes[user]['perms'].append(grant_perms[user]['perms'])
-
-                # Check if applies_to was passed
-                if applies_to:
-                    # Is there a deny permission set
-                    if 'grant' in cur_perms[user_name]:
-                        # If the applies to settings are different, use the new one
-                        if not cur_perms[user_name]['grant']['applies to'] == applies_to_text:
-                            if user not in changes:
-                                changes[user] = {}
-                            changes[user]['applies_to'] = applies_to
-
-    if changes:
-        ret['pchanges']['grant_perms'] = {}
-        ret['changes']['grant_perms'] = {}
-        for user in changes:
-            user_name = salt.utils.win_dacl.get_name(principal=user)
-            if __opts__['test'] is True:
-                ret['pchanges']['grant_perms'][user] = changes[user]
-            else:
-                applies_to = None
-                if 'applies_to' not in changes[user]:
-                    # Get current "applies_to" settings from the file
-                    if user_name in cur_perms and 'grant' in cur_perms[user_name]:
-                        for flag in salt.utils.win_dacl.flags().ace_prop['file']:
-                            if salt.utils.win_dacl.flags().ace_prop['file'][flag] == \
-                                    cur_perms[user_name]['grant']['applies to']:
-                                at_flag = flag
-                                for flag1 in salt.utils.win_dacl.flags().ace_prop['file']:
-                                    if salt.utils.win_dacl.flags().ace_prop['file'][flag1] == at_flag:
-                                        applies_to = flag1
-                    if not applies_to:
-                        applies_to = 'this_folder_subfolders_files'
-                else:
-                    applies_to = changes[user]['applies_to']
-
-                perms = []
-                if 'perms' not in changes[user]:
-                    # Check for basic perms
-                    for perm in cur_perms[user_name]['grant']['permissions']:
-                        for flag in salt.utils.win_dacl.flags().ace_perms['file']['basic']:
-                            if salt.utils.win_dacl.flags().ace_perms['file']['basic'][flag] == perm:
-                                perm_flag = flag
-                                for flag1 in salt.utils.win_dacl.flags().ace_perms['file']['basic']:
-                                    if salt.utils.win_dacl.flags().ace_perms['file']['basic'][flag1] == perm_flag:
-                                        perms = flag1
-                    # Make a list of advanced perms
-                    if not perms:
-                        for perm in cur_perms[user_name]['grant']['permissions']:
-                            for flag in salt.utils.win_dacl.flags().ace_perms['file']['advanced']:
-                                if salt.utils.win_dacl.flags().ace_perms['file']['advanced'][flag] == perm:
-                                    perm_flag = flag
-                                    for flag1 in salt.utils.win_dacl.flags().ace_perms['file']['advanced']:
-                                        if salt.utils.win_dacl.flags().ace_perms['file']['advanced'][flag1] == perm_flag:
-                                            perms.append(flag1)
-                else:
-                    perms = changes[user]['perms']
-
-                try:
-                    salt.utils.win_dacl.set_permissions(
-                        obj_name=path,
-                        principal=user_name,
-                        permissions=perms,
-                        access_mode='grant',
-                        applies_to=applies_to)
-                    ret['changes']['grant_perms'][user] = changes[user]
-                except CommandExecutionError:
-                    ret['result'] = False
-                    ret['comment'].append(
-                        'Failed to grant permissions for "{0}" to '
-                        '{1}'.format(user, changes[user]))
-
-    # Check inheritance
-    if inheritance is not None:
-        if not inheritance == salt.utils.win_dacl.get_inheritance(obj_name=path):
-            if __opts__['test'] is True:
-                ret['pchanges']['inheritance'] = inheritance
-            else:
-                try:
-                    salt.utils.win_dacl.set_inheritance(
-                        obj_name=path,
-                        enabled=inheritance)
-                    ret['changes']['inheritance'] = inheritance
-                except CommandExecutionError:
-                    ret['result'] = False
-                    ret['comment'].append(
-                        'Failed to set inheritance for "{0}" to '
-                        '{1}'.format(path, inheritance))
-
-    # Check reset
-    # If reset=True, which users will be removed as a result
-    if reset:
-        # Reload perms so you can reset them
-        cur_perms = salt.utils.win_dacl.get_permissions(obj_name=path)
-        for user_name in cur_perms:
-            if grant_perms is not None and \
-                    user_name.lower() not in dict(
-                        (k.lower(), v) for k, v in six.iteritems(grant_perms)):
-                if 'grant' in cur_perms[user_name] and \
-                        not cur_perms[user_name]['grant']['inherited']:
-                    if __opts__['test'] is True:
-                        if 'remove_perms' not in ret['pchanges']:
-                            ret['pchanges']['remove_perms'] = {}
-                        ret['pchanges']['remove_perms'].update(
-                            {user_name: cur_perms[user_name]})
-                    else:
-                        if 'remove_perms' not in ret['changes']:
-                            ret['changes']['remove_perms'] = {}
-                        salt.utils.win_dacl.rm_permissions(
-                            obj_name=path,
-                            principal=user_name,
-                            ace_type='grant')
-                        ret['changes']['remove_perms'].update(
-                            {user_name: cur_perms[user_name]})
-            if deny_perms is not None and \
-                    user_name.lower() not in dict(
-                        (k.lower(), v) for k, v in six.iteritems(deny_perms)):
-                if 'deny' in cur_perms[user_name] and \
-                        not cur_perms[user_name]['deny']['inherited']:
-                    if __opts__['test'] is True:
-                        if 'remove_perms' not in ret['pchanges']:
-                            ret['pchanges']['remove_perms'] = {}
-                        ret['pchanges']['remove_perms'].update(
-                            {user_name: cur_perms[user_name]})
-                    else:
-                        if 'remove_perms' not in ret['changes']:
-                            ret['changes']['remove_perms'] = {}
-                        salt.utils.win_dacl.rm_permissions(
-                            obj_name=path,
-                            principal=user_name,
-                            ace_type='deny')
-                        ret['changes']['remove_perms'].update(
-                            {user_name: cur_perms[user_name]})
-
-    # Re-add the Original Comment if defined
-    if isinstance(orig_comment, six.string_types):
-        if orig_comment:
-            ret['comment'].insert(0, orig_comment)
-    else:
-        if orig_comment:
-            ret['comment'] = orig_comment.extend(ret['comment'])
-
-    ret['comment'] = '\n'.join(ret['comment'])
-
-    # Set result for test = True
-    if __opts__['test'] and (ret['changes'] or ret['pchanges']):
-        ret['result'] = None
-
-    return ret
->>>>>>> 5123488d
 
 
 def set_perms(path,

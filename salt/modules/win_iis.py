--- conflicted
+++ resolved
@@ -109,15 +109,12 @@
     return ret
 
 
-<<<<<<< HEAD
-def _srvmgr(cmd, return_json=False):
-=======
 def _iisVersion():
     pscmd = []
     pscmd.append(r"Get-ItemProperty HKLM:\\SOFTWARE\\Microsoft\\InetStp\\")
     pscmd.append(' | Select-Object MajorVersion, MinorVersion')
 
-    cmd_ret = _srvmgr(func=str().join(pscmd), as_json=True)
+    cmd_ret = _srvmgr(pscmd, return_json=True)
 
     try:
         items = json.loads(cmd_ret['stdout'], strict=False)
@@ -128,8 +125,7 @@
     return decimal.Decimal("{0}.{1}".format(items[0]['MajorVersion'], items[0]['MinorVersion']))
 
 
-def _srvmgr(func, as_json=False):
->>>>>>> df013c5f
+def _srvmgr(cmd, return_json=False):
     '''
     Execute a powershell command from the WebAdministration PS module.
 
@@ -827,11 +823,19 @@
         log.error('Certificate not present: {0}'.format(name))
         return False
 
-<<<<<<< HEAD
-    ps_cmd = ['New-Item',
-              '-Path', "'{0}'".format(binding_path),
-              '-Thumbprint', "'{0}'".format(name),
-              '-SSLFlags', '{0}'.format(sslflags)]
+    if _iisVersion() < 8:
+        # IIS 7.5 and earlier have different syntax for associating a certificate with a site
+        # Modify IP spec to IIS 7.5 format
+        iis7path = binding_path.replace(r"\*!", "\\0.0.0.0!")
+
+        ps_cmd = ['New-Item',
+                  '-Path', "'{0}'".format(iis7path),
+                  '-Thumbprint', "'{0}'".format(name)]
+    else:
+        ps_cmd = ['New-Item',
+                  '-Path', "'{0}'".format(binding_path),
+                  '-Thumbprint', "'{0}'".format(name),
+                  '-SSLFlags', '{0}'.format(sslflags)]
 
     cmd_ret = _srvmgr(ps_cmd)
 
@@ -839,17 +843,6 @@
         msg = 'Unable to create certificate binding: {0}\nError: {1}' \
               ''.format(name, cmd_ret['stderr'])
         raise CommandExecutionError(msg)
-=======
-    if _iisVersion() < 8:
-        # IIS 7.5 and earlier have different syntax for associating a certificate with a site
-        # Modify IP spec to IIS 7.5 format
-        iis7path = binding_path.replace(r"\*!", "\\0.0.0.0!")
-
-        pscmd.append("New-Item -Path '{0}' -Thumbprint '{1}'".format(iis7path, name))
-    else:
-        pscmd.append("New-Item -Path '{0}' -Thumbprint '{1}'".format(binding_path, name))
-        pscmd.append(" -SSLFlags {0}".format(sslflags))
->>>>>>> df013c5f
 
     new_cert_bindings = list_cert_bindings(site)
 
@@ -861,15 +854,8 @@
         log.debug('Certificate binding created successfully: {0}'.format(name))
         return True
 
-<<<<<<< HEAD
     log.error('Unable to create certificate binding: {0}'.format(name))
-=======
-        if name == new_cert_bindings[binding_info]['certificatehash']:
-            _LOG.debug('Certificate binding created successfully: %s', name)
-            return True
-
-    _LOG.error('Unable to create certificate binding: %s', name)
->>>>>>> df013c5f
+
     return False
 
 

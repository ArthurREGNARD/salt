--- conflicted
+++ resolved
@@ -12,11 +12,7 @@
 kubernetes<4.0
 mock>=2.0.0; python_version < '3.6'
 more-itertools==5.0.0
-<<<<<<< HEAD
-moto
-=======
 moto<=1.3.7
->>>>>>> 008bd695
 msgpack-python >= 0.4.2, != 0.5.5
 patch
 psutil
